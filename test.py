--- conflicted
+++ resolved
@@ -76,13 +76,9 @@
         _, _, height, width = imgs.shape  # batch size, channels, height, width
 
         # Plot images with bounding boxes
-<<<<<<< HEAD
         if batch_i == 0 and not os.path.exists('test_batch0.png'):
-            plot_images(imgs=imgs, targets=targets, fname='test_batch0.png')
-=======
-        if batch_i == 0 and not os.path.exists('test_batch0.jpg'):
-            plot_images(imgs=imgs, targets=targets, paths=paths, fname='test_batch0.jpg')
->>>>>>> 4b9d73f9
+            plot_images(imgs=imgs, targets=targets, paths=paths, fname='test_batch0.png')
+
 
         # Disable gradients
         with torch.no_grad():
