import argparse
import json

from torch.utils.data import DataLoader

from models import *
from utils.datasets import *
from utils.utils import *

def my_ap_per_class(tp, conf, pred_cls, target_cls):
    """ Compute the average precision, given the recall and precision curves.
    Source: https://github.com/rafaelpadilla/Object-Detection-Metrics.
    # Arguments
        tp:    True positives (nparray, nx1 or nx10).
        conf:  Objectness value from 0-1 (nparray).
        pred_cls: Predicted object classes (nparray).
        target_cls: True object classes (nparray).
    # Returns
        The average precision as computed in py-faster-rcnn.
    """
    labels = ["buildings" ,"small aircraft", 
          "large aircraft","vehicles","bus","boat"]

    # Sort by objectness
    i = np.argsort(-conf)
    tp, conf, pred_cls = tp[i], conf[i], pred_cls[i]

    # Find unique classes
    unique_classes = np.unique(target_cls)
    # Create Precision-Recall curve and compute AP for each class
    # number class, number iou thresholds (i.e. 10 for mAP0.5...0.95)
    s = [len(unique_classes), tp.shape[1]]  
    ap, p, r = np.zeros(s), np.zeros(s), np.zeros(s)
    plt.figure(dpi=80,figsize=(5,5))
    print("{:15},{:10},{:10},{:10},{:10}".format("label","    n_gt","  n_preds",
                                                 "    tp","     fp"))
    for ci, c in enumerate(unique_classes):
        i = pred_cls == c
        n_gt = (target_cls == c).sum()  # Number of ground truth objects
        n_p = i.sum()  # Number of predicted objects
        if n_p == 0 or n_gt == 0:
            continue
        else:
            # Accumulate FPs and TPs
            fpc = (1 - tp[i]).cumsum(0)
            tpc = tp[i].cumsum(0)
            
            
            tp_sum = tp[i].sum(0)
            fp_sum = (1 - tp[i]).sum(0)
            print("{:15},{:10},{:10},{:10},{:10}".format(labels[int(c)],n_gt,len(tp[i]),
                                                   int(tp_sum),int(fp_sum)))
            
            # Recall
            recall = tpc / (n_gt + 1e-16)  # recall curve
            r[ci] = recall[-1]
            # Precision
            precision = tpc / (tpc + fpc)  # precision curve
            p[ci] = precision[-1]
            
            # AP from recall-precision curve
            for j in range(tp.shape[1]):
                ap[ci, j] = compute_ap(recall[:, j], precision[:, j])
            # Plot

            plt.plot(recall,precision,label=labels[int(c)])
            plt.xlabel('Recall')
            plt.ylabel('Precision')
            plt.title("model performance")
            plt.xlim(0,1)
            plt.xlim(0,1)
            pass
        pass
    plt.legend()
    plt.show()


    # Compute F1 score (harmonic mean of precision and recall)
    f1 = 2 * p * r / (p + r + 1e-16)

    return p, r, ap, f1, unique_classes.astype('int32')

def test(cfg,
         data,
         weights=None,
         batch_size=16,
         img_size=416,
         conf_thres=0.001,
         iou_thres=0.6,  # for nms
         save_json=False,
         single_cls=False,
         model=None,
         dataloader=None):
    # Initialize/load model and set device
    if model is None:
        device = torch_utils.select_device(opt.device, batch_size=batch_size)
        verbose = opt.task == 'test'

        # Remove previous
        for f in glob.glob('test_batch*.png'):
            os.remove(f)

        # Initialize model
        model = Darknet(cfg, img_size).to(device)

        # Load weights
        attempt_download(weights)
        if weights.endswith('.pt'):  # pytorch format
            model.load_state_dict(torch.load(weights, map_location=device)['model'])
        else:  # darknet format
            load_darknet_weights(model, weights)

        if device.type != 'cpu' and torch.cuda.device_count() > 1:
            model = nn.DataParallel(model)
    else:  # called by train.py
        device = next(model.parameters()).device  # get model device
        verbose = False

    # Configure run
    data = parse_data_cfg(data)
    nc = 1 if single_cls else int(data['classes'])  # number of classes
    path = data['valid']  # path to test images
    #path = data['test']  # path to test images
    names = load_classes(data['names'])  # class names
    # iouv = torch.linspace(0.5, 0.95, 10).to(device)  # iou vector for mAP@0.5:0.95
    iouv = torch.linspace(0.25, 0.95, 10).to(device)  # iou vector for mAP@0.5:0.95
    iouv = iouv[0].view(1)  # comment for mAP@0.5:0.95
    niou = iouv.numel()

    # Dataloader
    if dataloader is None:
        dataset = LoadImagesAndLabels(path, img_size, batch_size, rect=True, single_cls=opt.single_cls)
        batch_size = min(batch_size, len(dataset))
        dataloader = DataLoader(dataset,
                                batch_size=batch_size,
                                num_workers=min([os.cpu_count(), batch_size if batch_size > 1 else 0, 8]),
                                pin_memory=True,
                                collate_fn=dataset.collate_fn)

    seen = 0
    model.eval()
    coco91class = coco80_to_coco91_class()
<<<<<<< HEAD
    s = ('%20s' + '%10s' * 6) % ('Class', 'Images', 'Targets', 'P', 'R', 'mAP@0.25', 'F1')
    p, r, f1, mp, mr, map, mf1 = 0., 0., 0., 0., 0., 0., 0.
    loss = torch.zeros(3)
=======
    s = ('%20s' + '%10s' * 6) % ('Class', 'Images', 'Targets', 'P', 'R', 'mAP@0.5', 'F1')
    p, r, f1, mp, mr, map, mf1, t0, t1 = 0., 0., 0., 0., 0., 0., 0., 0., 0.
    loss = torch.zeros(3, device=device)
>>>>>>> d55dbc1f
    jdict, stats, ap, ap_class = [], [], [], []
    for batch_i, (imgs, targets, paths, shapes) in enumerate(tqdm(dataloader, desc=s)):
        imgs = imgs.to(device).float() / 255.0  # uint8 to float32, 0 - 255 to 0.0 - 1.0
        targets = targets.to(device)
        _, _, height, width = imgs.shape  # batch size, channels, height, width
        whwh = torch.Tensor([width, height, width, height]).to(device)

        # Plot images with bounding boxes
<<<<<<< HEAD
        if batch_i == 0 and not os.path.exists('test_batch0.png'):
            plot_images(imgs=imgs, targets=targets, paths=paths, fname='test_batch0.png')

=======
        f = 'test_batch%g.png' % batch_i  # filename
        if batch_i < 1 and not os.path.exists(f):
            plot_images(imgs=imgs, targets=targets, paths=paths, fname=f)
>>>>>>> d55dbc1f

        # Disable gradients
        with torch.no_grad():
            # Run model
            t = torch_utils.time_synchronized()
            inf_out, train_out = model(imgs)  # inference and training outputs
            t0 += torch_utils.time_synchronized() - t

            # Compute loss
            if hasattr(model, 'hyp'):  # if model has loss hyperparameters
                loss += compute_loss(train_out, targets, model)[1][:3]  # GIoU, obj, cls

            # Run NMS
            t = torch_utils.time_synchronized()
            output = non_max_suppression(inf_out, conf_thres=conf_thres, iou_thres=iou_thres)  # nms
            t1 += torch_utils.time_synchronized() - t

        # Statistics per image
        for si, pred in enumerate(output):
            labels = targets[targets[:, 0] == si, 1:]
            nl = len(labels)
            tcls = labels[:, 0].tolist() if nl else []  # target class
            seen += 1

            if pred is None:
                if nl:
                    stats.append((torch.zeros(0, niou, dtype=torch.bool), torch.Tensor(), torch.Tensor(), tcls))
                continue

            # Append to text file
            # with open('test.txt', 'a') as file:
            #    [file.write('%11.5g' * 7 % tuple(x) + '\n') for x in pred]

            # Clip boxes to image bounds
            clip_coords(pred, (height, width))

            # Append to pycocotools JSON dictionary
            if save_json:
                # [{"image_id": 42, "category_id": 18, "bbox": [258.15, 41.29, 348.26, 243.78], "score": 0.236}, ...
                image_id = int(Path(paths[si]).stem.split('_')[-1])
                box = pred[:, :4].clone()  # xyxy
                scale_coords(imgs[si].shape[1:], box, shapes[si][0], shapes[si][1])  # to original shape
                box = xyxy2xywh(box)  # xywh
                box[:, :2] -= box[:, 2:] / 2  # xy center to top-left corner
                for di, d in enumerate(pred):
                    jdict.append({'image_id': image_id,
                                  'category_id': coco91class[int(d[5])],
                                  'bbox': [floatn(x, 3) for x in box[di]],
                                  'score': floatn(d[4], 5)})

            # Assign all predictions as incorrect
            correct = torch.zeros(pred.shape[0], niou, dtype=torch.bool, device=device)
            if nl:
                detected = []  # target indices
                tcls_tensor = labels[:, 0]

                # target boxes
                tbox = xywh2xyxy(labels[:, 1:5]) * whwh

                # Per target class
                for cls in torch.unique(tcls_tensor):
                    ti = (cls == tcls_tensor).nonzero().view(-1)  # prediction indices
                    pi = (cls == pred[:, 5]).nonzero().view(-1)  # target indices

                    # Search for detections
                    if pi.shape[0]:
                        # Prediction to target ious
                        ious, i = box_iou(pred[pi, :4], tbox[ti]).max(1)  # best ious, indices

                        # Append detections
                        for j in (ious > iouv[0]).nonzero():
                            d = ti[i[j]]  # detected target
                            if d not in detected:
                                detected.append(d)
                                correct[pi[j]] = ious[j] > iouv  # iou_thres is 1xn
                                if len(detected) == nl:  # all targets already located in image
                                    break

            # Append statistics (correct, conf, pcls, tcls)
            stats.append((correct.cpu(), pred[:, 4].cpu(), pred[:, 5].cpu(), tcls))

    # Compute statistics
    stats = [np.concatenate(x, 0) for x in zip(*stats)]  # to numpy
    if len(stats):
        p, r, ap, f1, ap_class = ap_per_class(*stats)
        if niou > 1:
            p, r, ap, f1 = p[:, 0], r[:, 0], ap.mean(1), ap[:, 0]  # [P, R, AP@0.5:0.95, AP@0.5]
        mp, mr, map, mf1 = p.mean(), r.mean(), ap.mean(), f1.mean()
        nt = np.bincount(stats[3].astype(np.int64), minlength=nc)  # number of targets per class
    else:
        nt = torch.zeros(1)

    # Print results
    pf = '%20s' + '%10.3g' * 6  # print format
    print(pf % ('all', seen, nt.sum(), mp, mr, map, mf1))

    # Print results per class
    if verbose and nc > 1 and len(stats):
        for i, c in enumerate(ap_class):
            print(pf % (names[c], seen, nt[c], p[i], r[i], ap[i], f1[i]))

    # Print speeds
    if verbose:
        t = tuple(x / seen * 1E3 for x in (t0, t1, t0 + t1)) + (img_size, img_size, batch_size)  # tuple
        print('Speed: %.1f/%.1f/%.1f ms inference/NMS/total per %gx%g image at batch-size %g' % t)

    # Save JSON
    if save_json and map and len(jdict):
        print('\nCOCO mAP with pycocotools...')
        imgIds = [int(Path(x).stem.split('_')[-1]) for x in dataloader.dataset.img_files]
        with open('results.json', 'w') as file:
            json.dump(jdict, file)

        try:
            from pycocotools.coco import COCO
            from pycocotools.cocoeval import COCOeval
        except:
            print('WARNING: missing pycocotools package, can not compute official COCO mAP. See requirements.txt.')

        # https://github.com/cocodataset/cocoapi/blob/master/PythonAPI/pycocoEvalDemo.ipynb
        cocoGt = COCO(glob.glob('../coco/annotations/instances_val*.json')[0])  # initialize COCO ground truth api
        cocoDt = cocoGt.loadRes('results.json')  # initialize COCO pred api

        cocoEval = COCOeval(cocoGt, cocoDt, 'bbox')
        cocoEval.params.imgIds = imgIds  # [:32]  # only evaluate these images
        cocoEval.evaluate()
        cocoEval.accumulate()
        cocoEval.summarize()
        mf1, map = cocoEval.stats[:2]  # update to pycocotools results (mAP@0.5:0.95, mAP@0.5)

    # Return results
    maps = np.zeros(nc) + map
    for i, c in enumerate(ap_class):
        maps[c] = ap[i]
    return (mp, mr, map, mf1, *(loss.cpu() / len(dataloader)).tolist()), maps


if __name__ == '__main__':
    parser = argparse.ArgumentParser(prog='test.py')
    parser.add_argument('--cfg', type=str, default='cfg/yolov3-spp.cfg', help='*.cfg path')
<<<<<<< HEAD
    parser.add_argument('--data', type=str, default='/data/zjc4/chipped/xview_data.txt', help='*.data path')
    parser.add_argument('--weights', type=str, default='weights/best.pt', help='path to weights file')
=======
    parser.add_argument('--data', type=str, default='data/coco2014.data', help='*.data path')
    parser.add_argument('--weights', type=str, default='weights/yolov3-spp-ultralytics.pt', help='weights path')
>>>>>>> d55dbc1f
    parser.add_argument('--batch-size', type=int, default=32, help='size of each image batch')
    parser.add_argument('--img-size', type=int, default=416, help='inference size (pixels)')
    parser.add_argument('--conf-thres', type=float, default=0.001, help='object confidence threshold')
    parser.add_argument('--iou-thres', type=float, default=0.6, help='IOU threshold for NMS')
    parser.add_argument('--save-json', action='store_true', help='save a cocoapi-compatible JSON results file')
    parser.add_argument('--task', default='test', help="'test', 'study', 'benchmark'")
    parser.add_argument('--device', default='', help='device id (i.e. 0 or 0,1) or cpu')
    parser.add_argument('--single-cls', action='store_true', help='train as single-class dataset')
    opt = parser.parse_args()
    opt.save_json = opt.save_json or any([x in opt.data for x in ['coco.data', 'coco2014.data', 'coco2017.data']])
    print(opt)
<<<<<<< HEAD
    
    if opt.task == 'test':  # task = 'test', 'study', 'benchmark'
        # Test
=======

    # task = 'test', 'study', 'benchmark'
    if opt.task == 'test':  # (default) test normally
>>>>>>> d55dbc1f
        test(opt.cfg,
             opt.data,
             opt.weights,
             opt.batch_size,
             opt.img_size,
             opt.conf_thres,
             opt.iou_thres,
             opt.save_json,
             opt.single_cls)

    elif opt.task == 'benchmark':  # mAPs at 320-608 at conf 0.5 and 0.7
        y = []
        for i in [320, 416, 512, 608]:  # img-size
            for j in [0.5, 0.7]:  # iou-thres
                t = time.time()
                r = test(opt.cfg, opt.data, opt.weights, opt.batch_size, i, opt.conf_thres, j, opt.save_json)[0]
                y.append(r + (time.time() - t,))
        np.savetxt('benchmark.txt', y, fmt='%10.4g')  # y = np.loadtxt('study.txt')

    elif opt.task == 'study':  # Parameter study
        y = []
        x = np.arange(0.4, 0.9, 0.05)  # iou-thres
        for i in x:
            t = time.time()
            r = test(opt.cfg, opt.data, opt.weights, opt.batch_size, opt.img_size, opt.conf_thres, i, opt.save_json)[0]
            y.append(r + (time.time() - t,))
        np.savetxt('study.txt', y, fmt='%10.4g')  # y = np.loadtxt('study.txt')

        # Plot
        fig, ax = plt.subplots(3, 1, figsize=(6, 6))
        y = np.stack(y, 0)
        ax[0].plot(x, y[:, 2], marker='.', label='mAP@0.5')
        ax[0].set_ylabel('mAP')
        ax[1].plot(x, y[:, 3], marker='.', label='mAP@0.5:0.95')
        ax[1].set_ylabel('mAP')
        ax[2].plot(x, y[:, -1], marker='.', label='time')
        ax[2].set_ylabel('time (s)')
        for i in range(3):
            ax[i].legend()
            ax[i].set_xlabel('iou_thr')
        fig.tight_layout()
        plt.savefig('study.jpg', dpi=200)<|MERGE_RESOLUTION|>--- conflicted
+++ resolved
@@ -140,15 +140,9 @@
     seen = 0
     model.eval()
     coco91class = coco80_to_coco91_class()
-<<<<<<< HEAD
-    s = ('%20s' + '%10s' * 6) % ('Class', 'Images', 'Targets', 'P', 'R', 'mAP@0.25', 'F1')
-    p, r, f1, mp, mr, map, mf1 = 0., 0., 0., 0., 0., 0., 0.
-    loss = torch.zeros(3)
-=======
     s = ('%20s' + '%10s' * 6) % ('Class', 'Images', 'Targets', 'P', 'R', 'mAP@0.5', 'F1')
     p, r, f1, mp, mr, map, mf1, t0, t1 = 0., 0., 0., 0., 0., 0., 0., 0., 0.
     loss = torch.zeros(3, device=device)
->>>>>>> d55dbc1f
     jdict, stats, ap, ap_class = [], [], [], []
     for batch_i, (imgs, targets, paths, shapes) in enumerate(tqdm(dataloader, desc=s)):
         imgs = imgs.to(device).float() / 255.0  # uint8 to float32, 0 - 255 to 0.0 - 1.0
@@ -157,15 +151,9 @@
         whwh = torch.Tensor([width, height, width, height]).to(device)
 
         # Plot images with bounding boxes
-<<<<<<< HEAD
-        if batch_i == 0 and not os.path.exists('test_batch0.png'):
-            plot_images(imgs=imgs, targets=targets, paths=paths, fname='test_batch0.png')
-
-=======
         f = 'test_batch%g.png' % batch_i  # filename
         if batch_i < 1 and not os.path.exists(f):
             plot_images(imgs=imgs, targets=targets, paths=paths, fname=f)
->>>>>>> d55dbc1f
 
         # Disable gradients
         with torch.no_grad():
@@ -306,13 +294,8 @@
 if __name__ == '__main__':
     parser = argparse.ArgumentParser(prog='test.py')
     parser.add_argument('--cfg', type=str, default='cfg/yolov3-spp.cfg', help='*.cfg path')
-<<<<<<< HEAD
     parser.add_argument('--data', type=str, default='/data/zjc4/chipped/xview_data.txt', help='*.data path')
     parser.add_argument('--weights', type=str, default='weights/best.pt', help='path to weights file')
-=======
-    parser.add_argument('--data', type=str, default='data/coco2014.data', help='*.data path')
-    parser.add_argument('--weights', type=str, default='weights/yolov3-spp-ultralytics.pt', help='weights path')
->>>>>>> d55dbc1f
     parser.add_argument('--batch-size', type=int, default=32, help='size of each image batch')
     parser.add_argument('--img-size', type=int, default=416, help='inference size (pixels)')
     parser.add_argument('--conf-thres', type=float, default=0.001, help='object confidence threshold')
@@ -324,15 +307,9 @@
     opt = parser.parse_args()
     opt.save_json = opt.save_json or any([x in opt.data for x in ['coco.data', 'coco2014.data', 'coco2017.data']])
     print(opt)
-<<<<<<< HEAD
-    
-    if opt.task == 'test':  # task = 'test', 'study', 'benchmark'
-        # Test
-=======
 
     # task = 'test', 'study', 'benchmark'
     if opt.task == 'test':  # (default) test normally
->>>>>>> d55dbc1f
         test(opt.cfg,
              opt.data,
              opt.weights,
