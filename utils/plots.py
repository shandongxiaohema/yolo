# Plotting utils

import glob
import os
import random
from copy import copy
from pathlib import Path

import cv2
import math
import matplotlib
import matplotlib.pyplot as plt
import numpy as np
import torch
import yaml
from PIL import Image, ImageDraw
from scipy.signal import butter, filtfilt

from utils.general import xywh2xyxy, xyxy2xywh
from utils.metrics import fitness

# Settings
matplotlib.rc('font', **{'size': 11})
matplotlib.use('svg')  # for writing to files only


def color_list():
    # Return first 10 plt colors as (r,g,b) https://stackoverflow.com/questions/51350872/python-from-color-name-to-rgb
    def hex2rgb(h):
        return tuple(int(h[1 + i:1 + i + 2], 16) for i in (0, 2, 4))

    return [hex2rgb(h) for h in plt.rcParams['axes.prop_cycle'].by_key()['color']]


def hist2d(x, y, n=100):
    # 2d histogram used in labels.png and evolve.png
    xedges, yedges = np.linspace(x.min(), x.max(), n), np.linspace(y.min(), y.max(), n)
    hist, xedges, yedges = np.histogram2d(x, y, (xedges, yedges))
    xidx = np.clip(np.digitize(x, xedges) - 1, 0, hist.shape[0] - 1)
    yidx = np.clip(np.digitize(y, yedges) - 1, 0, hist.shape[1] - 1)
    return np.log(hist[xidx, yidx])


def butter_lowpass_filtfilt(data, cutoff=1500, fs=50000, order=5):
    # https://stackoverflow.com/questions/28536191/how-to-filter-smooth-with-scipy-numpy
    def butter_lowpass(cutoff, fs, order):
        nyq = 0.5 * fs
        normal_cutoff = cutoff / nyq
        return butter(order, normal_cutoff, btype='low', analog=False)

    b, a = butter_lowpass(cutoff, fs, order=order)
    return filtfilt(b, a, data)  # forward-backward filter


def plot_one_box(x, img, color=None, label=None, line_thickness=None):
    # Plots one bounding box on image img
    tl = line_thickness or round(0.002 * (img.shape[0] + img.shape[1]) / 2) + 1  # line/font thickness
    color = color or [random.randint(0, 255) for _ in range(3)]
    c1, c2 = (int(x[0]), int(x[1])), (int(x[2]), int(x[3]))
    cv2.rectangle(img, c1, c2, color, thickness=tl, lineType=cv2.LINE_AA)
    if label:
        tf = max(tl - 1, 1)  # font thickness
        t_size = cv2.getTextSize(label, 0, fontScale=tl / 3, thickness=tf)[0]
        c2 = c1[0] + t_size[0], c1[1] - t_size[1] - 3
        cv2.rectangle(img, c1, c2, color, -1, cv2.LINE_AA)  # filled
        cv2.putText(img, label, (c1[0], c1[1] - 2), 0, tl / 3, [225, 255, 255], thickness=tf, lineType=cv2.LINE_AA)


def plot_wh_methods():  # from utils.plots import *; plot_wh_methods()
    # Compares the two methods for width-height anchor multiplication
    # https://github.com/ultralytics/yolov3/issues/168
    x = np.arange(-4.0, 4.0, .1)
    ya = np.exp(x)
    yb = torch.sigmoid(torch.from_numpy(x)).numpy() * 2

    fig = plt.figure(figsize=(6, 3), tight_layout=True)
    plt.plot(x, ya, '.-', label='YOLOv3')
    plt.plot(x, yb ** 2, '.-', label='YOLOv5 ^2')
    plt.plot(x, yb ** 1.6, '.-', label='YOLOv5 ^1.6')
    plt.xlim(left=-4, right=4)
    plt.ylim(bottom=0, top=6)
    plt.xlabel('input')
    plt.ylabel('output')
    plt.grid()
    plt.legend()
    fig.savefig('comparison.png', dpi=200)


def output_to_target(output):
    # Convert model output to target format [batch_id, class_id, x, y, w, h, conf]
    targets = []
    for i, o in enumerate(output):
        for *box, conf, cls in o.cpu().numpy():
            targets.append([i, cls, *list(*xyxy2xywh(np.array(box)[None])), conf])
    return np.array(targets)


def plot_images(images, targets, paths=None, fname='images.jpg', names=None, max_size=640, max_subplots=16):
    # Plot image grid with labels

    if isinstance(images, torch.Tensor):
        images = images.cpu().float().numpy()
    if isinstance(targets, torch.Tensor):
        targets = targets.cpu().numpy()

    # un-normalise
    if np.max(images[0]) <= 1:
        images *= 255

    tl = 3  # line thickness
    tf = max(tl - 1, 1)  # font thickness
    bs, _, h, w = images.shape  # batch size, _, height, width
    bs = min(bs, max_subplots)  # limit plot images
    ns = np.ceil(bs ** 0.5)  # number of subplots (square)

    # Check if we should resize
    scale_factor = max_size / max(h, w)
    if scale_factor < 1:
        h = math.ceil(scale_factor * h)
        w = math.ceil(scale_factor * w)

    colors = color_list()  # list of colors
    mosaic = np.full((int(ns * h), int(ns * w), 3), 255, dtype=np.uint8)  # init
    for i, img in enumerate(images):
        if i == max_subplots:  # if last batch has fewer images than we expect
            break

        block_x = int(w * (i // ns))
        block_y = int(h * (i % ns))

        img = img.transpose(1, 2, 0)
        if scale_factor < 1:
            img = cv2.resize(img, (w, h))

        mosaic[block_y:block_y + h, block_x:block_x + w, :] = img
        if len(targets) > 0:
            image_targets = targets[targets[:, 0] == i]
            boxes = xywh2xyxy(image_targets[:, 2:6]).T
            classes = image_targets[:, 1].astype('int')
            labels = image_targets.shape[1] == 6  # labels if no conf column
            conf = None if labels else image_targets[:, 6]  # check for confidence presence (label vs pred)

            if boxes.shape[1]:
                if boxes.max() <= 1:  # if normalized
                    boxes[[0, 2]] *= w  # scale to pixels
                    boxes[[1, 3]] *= h
<<<<<<< HEAD
                elif scale_factor < 1:  # absolute coords need scale if image scales
=======
                elif scale_factor < 1: # absolute coords need scale if image scales
>>>>>>> eac1ba63
                    boxes *= scale_factor
            boxes[[0, 2]] += block_x
            boxes[[1, 3]] += block_y
            for j, box in enumerate(boxes.T):
                cls = int(classes[j])
                color = colors[cls % len(colors)]
                cls = names[cls] if names else cls
                if labels or conf[j] > 0.25:  # 0.25 conf thresh
                    label = '%s' % cls if labels else '%s %.1f' % (cls, conf[j])
                    plot_one_box(box, mosaic, label=label, color=color, line_thickness=tl)

        # Draw image filename labels
        if paths:
            label = Path(paths[i]).name[:40]  # trim to 40 char
            t_size = cv2.getTextSize(label, 0, fontScale=tl / 3, thickness=tf)[0]
            cv2.putText(mosaic, label, (block_x + 5, block_y + t_size[1] + 5), 0, tl / 3, [220, 220, 220], thickness=tf,
                        lineType=cv2.LINE_AA)

        # Image border
        cv2.rectangle(mosaic, (block_x, block_y), (block_x + w, block_y + h), (255, 255, 255), thickness=3)

    if fname:
        r = min(1280. / max(h, w) / ns, 1.0)  # ratio to limit image size
        mosaic = cv2.resize(mosaic, (int(ns * w * r), int(ns * h * r)), interpolation=cv2.INTER_AREA)
        # cv2.imwrite(fname, cv2.cvtColor(mosaic, cv2.COLOR_BGR2RGB))  # cv2 save
        Image.fromarray(mosaic).save(fname)  # PIL save
    return mosaic


def plot_lr_scheduler(optimizer, scheduler, epochs=300, save_dir=''):
    # Plot LR simulating training for full epochs
    optimizer, scheduler = copy(optimizer), copy(scheduler)  # do not modify originals
    y = []
    for _ in range(epochs):
        scheduler.step()
        y.append(optimizer.param_groups[0]['lr'])
    plt.plot(y, '.-', label='LR')
    plt.xlabel('epoch')
    plt.ylabel('LR')
    plt.grid()
    plt.xlim(0, epochs)
    plt.ylim(0)
    plt.savefig(Path(save_dir) / 'LR.png', dpi=200)


def plot_test_txt():  # from utils.plots import *; plot_test()
    # Plot test.txt histograms
    x = np.loadtxt('test.txt', dtype=np.float32)
    box = xyxy2xywh(x[:, :4])
    cx, cy = box[:, 0], box[:, 1]

    fig, ax = plt.subplots(1, 1, figsize=(6, 6), tight_layout=True)
    ax.hist2d(cx, cy, bins=600, cmax=10, cmin=0)
    ax.set_aspect('equal')
    plt.savefig('hist2d.png', dpi=300)

    fig, ax = plt.subplots(1, 2, figsize=(12, 6), tight_layout=True)
    ax[0].hist(cx, bins=600)
    ax[1].hist(cy, bins=600)
    plt.savefig('hist1d.png', dpi=200)


def plot_targets_txt():  # from utils.plots import *; plot_targets_txt()
    # Plot targets.txt histograms
    x = np.loadtxt('targets.txt', dtype=np.float32).T
    s = ['x targets', 'y targets', 'width targets', 'height targets']
    fig, ax = plt.subplots(2, 2, figsize=(8, 8), tight_layout=True)
    ax = ax.ravel()
    for i in range(4):
        ax[i].hist(x[i], bins=100, label='%.3g +/- %.3g' % (x[i].mean(), x[i].std()))
        ax[i].legend()
        ax[i].set_title(s[i])
    plt.savefig('targets.jpg', dpi=200)


def plot_study_txt(path='', x=None):  # from utils.plots import *; plot_study_txt()
    # Plot study.txt generated by test.py
    fig, ax = plt.subplots(2, 4, figsize=(10, 6), tight_layout=True)
    ax = ax.ravel()

    fig2, ax2 = plt.subplots(1, 1, figsize=(8, 4), tight_layout=True)
    for f in [Path(path) / f'study_coco_{x}.txt' for x in ['yolov3', 'yolov3-spp', 'yolov3-tiny']]:
        y = np.loadtxt(f, dtype=np.float32, usecols=[0, 1, 2, 3, 7, 8, 9], ndmin=2).T
        x = np.arange(y.shape[1]) if x is None else np.array(x)
        s = ['P', 'R', 'mAP@.5', 'mAP@.5:.95', 't_inference (ms/img)', 't_NMS (ms/img)', 't_total (ms/img)']
        for i in range(7):
            ax[i].plot(x, y[i], '.-', linewidth=2, markersize=8)
            ax[i].set_title(s[i])

        j = y[3].argmax() + 1
        ax2.plot(y[6, :j], y[3, :j] * 1E2, '.-', linewidth=2, markersize=8,
                 label=f.stem.replace('study_coco_', '').replace('yolo', 'YOLO'))

    ax2.plot(1E3 / np.array([209, 140, 97, 58, 35, 18]), [34.6, 40.5, 43.0, 47.5, 49.7, 51.5],
             'k.-', linewidth=2, markersize=8, alpha=.25, label='EfficientDet')

    ax2.grid()
    ax2.set_xlim(0, 30)
    ax2.set_ylim(15, 50)
    ax2.set_yticks(np.arange(15, 55, 5))
    ax2.set_xlabel('GPU Speed (ms/img)')
    ax2.set_ylabel('COCO AP val')
    ax2.legend(loc='lower right')
    plt.savefig('test_study.png', dpi=300)


def plot_labels(labels, save_dir=Path(''), loggers=None):
    # plot dataset labels
    c, b = labels[:, 0], labels[:, 1:].transpose()  # classes, boxes
    nc = int(c.max() + 1)  # number of classes
    colors = color_list()

    # seaborn correlogram
    try:
        import seaborn as sns
        import pandas as pd
        x = pd.DataFrame(b.transpose(), columns=['x', 'y', 'width', 'height'])
        sns.pairplot(x, corner=True, diag_kind='hist', kind='scatter', markers='o',
                     plot_kws=dict(s=3, edgecolor=None, linewidth=1, alpha=0.02),
                     diag_kws=dict(bins=50))
        plt.savefig(save_dir / 'labels_correlogram.jpg', dpi=200)
        plt.close()
    except Exception as e:
        pass

    # matplotlib labels
    matplotlib.use('svg')  # faster
    ax = plt.subplots(2, 2, figsize=(8, 8), tight_layout=True)[1].ravel()
    ax[0].hist(c, bins=np.linspace(0, nc, nc + 1) - 0.5, rwidth=0.8)
    ax[0].set_xlabel('classes')
    ax[2].scatter(b[0], b[1], c=hist2d(b[0], b[1], 90), cmap='jet')
    ax[2].set_xlabel('x')
    ax[2].set_ylabel('y')
    ax[3].scatter(b[2], b[3], c=hist2d(b[2], b[3], 90), cmap='jet')
    ax[3].set_xlabel('width')
    ax[3].set_ylabel('height')

    # rectangles
    labels[:, 1:3] = 0.5  # center
    labels[:, 1:] = xywh2xyxy(labels[:, 1:]) * 2000
    img = Image.fromarray(np.ones((2000, 2000, 3), dtype=np.uint8) * 255)
    for cls, *box in labels[:1000]:
        ImageDraw.Draw(img).rectangle(box, width=1, outline=colors[int(cls) % 10])  # plot
    ax[1].imshow(img)
    ax[1].axis('off')

    for a in [0, 1, 2, 3]:
        for s in ['top', 'right', 'left', 'bottom']:
            ax[a].spines[s].set_visible(False)

    plt.savefig(save_dir / 'labels.jpg', dpi=200)
    matplotlib.use('Agg')
    plt.close()

    # loggers
    for k, v in loggers.items() or {}:
        if k == 'wandb' and v:
            v.log({"Labels": [v.Image(str(x), caption=x.name) for x in save_dir.glob('*labels*.jpg')]})


def plot_evolution(yaml_file='data/hyp.finetune.yaml'):  # from utils.plots import *; plot_evolution()
    # Plot hyperparameter evolution results in evolve.txt
    with open(yaml_file) as f:
        hyp = yaml.load(f, Loader=yaml.FullLoader)
    x = np.loadtxt('evolve.txt', ndmin=2)
    f = fitness(x)
    # weights = (f - f.min()) ** 2  # for weighted results
    plt.figure(figsize=(10, 12), tight_layout=True)
    matplotlib.rc('font', **{'size': 8})
    for i, (k, v) in enumerate(hyp.items()):
        y = x[:, i + 7]
        # mu = (y * weights).sum() / weights.sum()  # best weighted result
        mu = y[f.argmax()]  # best single result
        plt.subplot(6, 5, i + 1)
        plt.scatter(y, f, c=hist2d(y, f, 20), cmap='viridis', alpha=.8, edgecolors='none')
        plt.plot(mu, f.max(), 'k+', markersize=15)
        plt.title('%s = %.3g' % (k, mu), fontdict={'size': 9})  # limit to 40 characters
        if i % 5 != 0:
            plt.yticks([])
        print('%15s: %.3g' % (k, mu))
    plt.savefig('evolve.png', dpi=200)
    print('\nPlot saved as evolve.png')


def plot_results_overlay(start=0, stop=0):  # from utils.plots import *; plot_results_overlay()
    # Plot training 'results*.txt', overlaying train and val losses
    s = ['train', 'train', 'train', 'Precision', 'mAP@0.5', 'val', 'val', 'val', 'Recall', 'mAP@0.5:0.95']  # legends
    t = ['Box', 'Objectness', 'Classification', 'P-R', 'mAP-F1']  # titles
    for f in sorted(glob.glob('results*.txt') + glob.glob('../../Downloads/results*.txt')):
        results = np.loadtxt(f, usecols=[2, 3, 4, 8, 9, 12, 13, 14, 10, 11], ndmin=2).T
        n = results.shape[1]  # number of rows
        x = range(start, min(stop, n) if stop else n)
        fig, ax = plt.subplots(1, 5, figsize=(14, 3.5), tight_layout=True)
        ax = ax.ravel()
        for i in range(5):
            for j in [i, i + 5]:
                y = results[j, x]
                ax[i].plot(x, y, marker='.', label=s[j])
                # y_smooth = butter_lowpass_filtfilt(y)
                # ax[i].plot(x, np.gradient(y_smooth), marker='.', label=s[j])

            ax[i].set_title(t[i])
            ax[i].legend()
            ax[i].set_ylabel(f) if i == 0 else None  # add filename
        fig.savefig(f.replace('.txt', '.png'), dpi=200)


def plot_results(start=0, stop=0, bucket='', id=(), labels=(), save_dir=''):
    # Plot training 'results*.txt'. from utils.plots import *; plot_results(save_dir='runs/train/exp')
    fig, ax = plt.subplots(2, 5, figsize=(12, 6), tight_layout=True)
    ax = ax.ravel()
    s = ['Box', 'Objectness', 'Classification', 'Precision', 'Recall',
         'val Box', 'val Objectness', 'val Classification', 'mAP@0.5', 'mAP@0.5:0.95']
    if bucket:
        # files = ['https://storage.googleapis.com/%s/results%g.txt' % (bucket, x) for x in id]
        files = ['results%g.txt' % x for x in id]
        c = ('gsutil cp ' + '%s ' * len(files) + '.') % tuple('gs://%s/results%g.txt' % (bucket, x) for x in id)
        os.system(c)
    else:
        files = list(Path(save_dir).glob('results*.txt'))
    assert len(files), 'No results.txt files found in %s, nothing to plot.' % os.path.abspath(save_dir)
    for fi, f in enumerate(files):
        try:
            results = np.loadtxt(f, usecols=[2, 3, 4, 8, 9, 12, 13, 14, 10, 11], ndmin=2).T
            n = results.shape[1]  # number of rows
            x = range(start, min(stop, n) if stop else n)
            for i in range(10):
                y = results[i, x]
                if i in [0, 1, 2, 5, 6, 7]:
                    y[y == 0] = np.nan  # don't show zero loss values
                    # y /= y[0]  # normalize
                label = labels[fi] if len(labels) else f.stem
                ax[i].plot(x, y, marker='.', label=label, linewidth=2, markersize=8)
                ax[i].set_title(s[i])
                # if i in [5, 6, 7]:  # share train and val loss y axes
                #     ax[i].get_shared_y_axes().join(ax[i], ax[i - 5])
        except Exception as e:
            print('Warning: Plotting error for %s; %s' % (f, e))

    ax[1].legend()
    fig.savefig(Path(save_dir) / 'results.png', dpi=200)<|MERGE_RESOLUTION|>--- conflicted
+++ resolved
@@ -144,11 +144,7 @@
                 if boxes.max() <= 1:  # if normalized
                     boxes[[0, 2]] *= w  # scale to pixels
                     boxes[[1, 3]] *= h
-<<<<<<< HEAD
                 elif scale_factor < 1:  # absolute coords need scale if image scales
-=======
-                elif scale_factor < 1: # absolute coords need scale if image scales
->>>>>>> eac1ba63
                     boxes *= scale_factor
             boxes[[0, 2]] += block_x
             boxes[[1, 3]] += block_y
