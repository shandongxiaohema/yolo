import glob
import math
import os
import random
import shutil
from pathlib import Path

import cv2
import matplotlib
import matplotlib.pyplot as plt
import numpy as np
import torch
import torch.nn as nn
import torchvision
from tqdm import tqdm

from . import torch_utils  # , google_utils

matplotlib.rc('font', **{'size': 11})

# Set printoptions
torch.set_printoptions(linewidth=320, precision=5, profile='long')
np.set_printoptions(linewidth=320, formatter={'float_kind': '{:11.5g}'.format})  # format short g, %precision=5

# Prevent OpenCV from multithreading (to use PyTorch DataLoader)
cv2.setNumThreads(0)


def init_seeds(seed=0):
    random.seed(seed)
    np.random.seed(seed)
    torch_utils.init_seeds(seed=seed)


def load_classes(path):
    # Loads *.names file at 'path'
    with open(path, 'r') as f:
        names = f.read().split('\n')
    return list(filter(None, names))  # filter removes empty strings (such as last line)


def labels_to_class_weights(labels, nc=80):
    # Get class weights (inverse frequency) from training labels
    if labels[0] is None:  # no labels loaded
        return torch.Tensor()

    labels = np.concatenate(labels, 0)  # labels.shape = (866643, 5) for COCO
    classes = labels[:, 0].astype(np.int)  # labels = [class xywh]
    weights = np.bincount(classes, minlength=nc)  # occurences per class

    # Prepend gridpoint count (for uCE trianing)
    # gpi = ((320 / 32 * np.array([1, 2, 4])) ** 2 * 3).sum()  # gridpoints per image
    # weights = np.hstack([gpi * len(labels)  - weights.sum() * 9, weights * 9]) ** 0.5  # prepend gridpoints to start

    weights[weights == 0] = 1  # replace empty bins with 1
    weights = 1 / weights  # number of targets per class
    weights /= weights.sum()  # normalize
    return torch.from_numpy(weights)


def labels_to_image_weights(labels, nc=80, class_weights=np.ones(80)):
    # Produces image weights based on class mAPs
    n = len(labels)
    class_counts = np.array([np.bincount(labels[i][:, 0].astype(np.int), minlength=nc) for i in range(n)])
    image_weights = (class_weights.reshape(1, nc) * class_counts).sum(1)
    # index = random.choices(range(n), weights=image_weights, k=1)  # weight image sample
    return image_weights


def coco_class_weights():  # frequency of each class in coco train2014
    n = [187437, 4955, 30920, 6033, 3838, 4332, 3160, 7051, 7677, 9167, 1316, 1372, 833, 6757, 7355, 3302, 3776, 4671,
         6769, 5706, 3908, 903, 3686, 3596, 6200, 7920, 8779, 4505, 4272, 1862, 4698, 1962, 4403, 6659, 2402, 2689,
         4012, 4175, 3411, 17048, 5637, 14553, 3923, 5539, 4289, 10084, 7018, 4314, 3099, 4638, 4939, 5543, 2038, 4004,
         5053, 4578, 27292, 4113, 5931, 2905, 11174, 2873, 4036, 3415, 1517, 4122, 1980, 4464, 1190, 2302, 156, 3933,
         1877, 17630, 4337, 4624, 1075, 3468, 135, 1380]
    weights = 1 / torch.Tensor(n)
    weights /= weights.sum()
    # with open('data/coco.names', 'r') as f:
    #     for k, v in zip(f.read().splitlines(), n):
    #         print('%20s: %g' % (k, v))
    return weights


def coco80_to_coco91_class():  # converts 80-index (val2014) to 91-index (paper)
    # https://tech.amikelive.com/node-718/what-object-categories-labels-are-in-coco-dataset/
    # a = np.loadtxt('data/coco.names', dtype='str', delimiter='\n')
    # b = np.loadtxt('data/coco_paper.names', dtype='str', delimiter='\n')
    # x1 = [list(a[i] == b).index(True) + 1 for i in range(80)]  # darknet to coco
    # x2 = [list(b[i] == a).index(True) if any(b[i] == a) else None for i in range(91)]  # coco to darknet
    x = [1, 2, 3, 4, 5, 6, 7, 8, 9, 10, 11, 13, 14, 15, 16, 17, 18, 19, 20, 21, 22, 23, 24, 25, 27, 28, 31, 32, 33, 34,
         35, 36, 37, 38, 39, 40, 41, 42, 43, 44, 46, 47, 48, 49, 50, 51, 52, 53, 54, 55, 56, 57, 58, 59, 60, 61, 62, 63,
         64, 65, 67, 70, 72, 73, 74, 75, 76, 77, 78, 79, 80, 81, 82, 84, 85, 86, 87, 88, 89, 90]
    return x


def weights_init_normal(m):
    classname = m.__class__.__name__
    if classname.find('Conv') != -1:
        torch.nn.init.normal_(m.weight.data, 0.0, 0.03)
    elif classname.find('BatchNorm2d') != -1:
        torch.nn.init.normal_(m.weight.data, 1.0, 0.03)
        torch.nn.init.constant_(m.bias.data, 0.0)


def xyxy2xywh(x):
    # Transform box coordinates from [x1, y1, x2, y2] (where xy1=top-left, xy2=bottom-right) to [x, y, w, h] 
    y = torch.zeros_like(x) if isinstance(x, torch.Tensor) else np.zeros_like(x)
    y[:, 0] = (x[:, 0] + x[:, 2]) / 2  # x center
    y[:, 1] = (x[:, 1] + x[:, 3]) / 2  # y center
    y[:, 2] = x[:, 2] - x[:, 0]  # width
    y[:, 3] = x[:, 3] - x[:, 1]  # height
    return y


def xywh2xyxy(x):
    # Transform box coordinates from [x, y, w, h] to [x1, y1, x2, y2] (where xy1=top-left, xy2=bottom-right)
    y = torch.zeros_like(x) if isinstance(x, torch.Tensor) else np.zeros_like(x)
    y[:, 0] = x[:, 0] - x[:, 2] / 2  # top left x
    y[:, 1] = x[:, 1] - x[:, 3] / 2  # top left y
    y[:, 2] = x[:, 0] + x[:, 2] / 2  # bottom right x
    y[:, 3] = x[:, 1] + x[:, 3] / 2  # bottom right y
    return y


# def xywh2xyxy(box):
#     # Convert nx4 boxes from [x, y, w, h] to [x1, y1, x2, y2]
#     if isinstance(box, torch.Tensor):
#         x, y, w, h = box.t()
#         return torch.stack((x - w / 2, y - h / 2, x + w / 2, y + h / 2)).t()
#     else:  # numpy
#         x, y, w, h = box.T
#         return np.stack((x - w / 2, y - h / 2, x + w / 2, y + h / 2)).T
#
#
# def xyxy2xywh(box):
#     # Convert nx4 boxes from [x1, y1, x2, y2] to [x, y, w, h]
#     if isinstance(box, torch.Tensor):
#         x1, y1, x2, y2 = box.t()
#         return torch.stack(((x1 + x2) / 2, (y1 + y2) / 2, x2 - x1, y2 - y1)).t()
#     else:  # numpy
#         x1, y1, x2, y2 = box.T
#         return np.stack(((x1 + x2) / 2, (y1 + y2) / 2, x2 - x1, y2 - y1)).T


def scale_coords(img1_shape, coords, img0_shape, ratio_pad=None):
    # Rescale coords (xyxy) from img1_shape to img0_shape
    if ratio_pad is None:  # calculate from img0_shape
        gain = max(img1_shape) / max(img0_shape)  # gain  = old / new
        pad = (img1_shape[1] - img0_shape[1] * gain) / 2, (img1_shape[0] - img0_shape[0] * gain) / 2  # wh padding
    else:
        gain = ratio_pad[0][0]
        pad = ratio_pad[1]

    coords[:, [0, 2]] -= pad[0]  # x padding
    coords[:, [1, 3]] -= pad[1]  # y padding
    coords[:, :4] /= gain
    clip_coords(coords, img0_shape)
    return coords


def clip_coords(boxes, img_shape):
    # Clip bounding xyxy bounding boxes to image shape (height, width)
    boxes[:, [0, 2]].clamp_(0, img_shape[1])  # clip x
    boxes[:, [1, 3]].clamp_(0, img_shape[0])  # clip y


def ap_per_class(tp, conf, pred_cls, target_cls):
    """ Compute the average precision, given the recall and precision curves.
    Source: https://github.com/rafaelpadilla/Object-Detection-Metrics.
    # Arguments
        tp:    True positives (nparray, nx1 or nx10).
        conf:  Objectness value from 0-1 (nparray).
        pred_cls: Predicted object classes (nparray).
        target_cls: True object classes (nparray).
    # Returns
        The average precision as computed in py-faster-rcnn.
    """

    # Sort by objectness
    i = np.argsort(-conf)
    tp, conf, pred_cls = tp[i], conf[i], pred_cls[i]

    # Find unique classes
    unique_classes = np.unique(target_cls)

    # Create Precision-Recall curve and compute AP for each class
    pr_score = 0.1  # score to evaluate P and R https://github.com/ultralytics/yolov3/issues/898
    s = [len(unique_classes), tp.shape[1]]  # number class, number iou thresholds (i.e. 10 for mAP0.5...0.95)
    ap, p, r = np.zeros(s), np.zeros(s), np.zeros(s)
    for ci, c in enumerate(unique_classes):
        i = pred_cls == c
        n_gt = (target_cls == c).sum()  # Number of ground truth objects
        n_p = i.sum()  # Number of predicted objects

        if n_p == 0 or n_gt == 0:
            continue
        else:
            # Accumulate FPs and TPs
            fpc = (1 - tp[i]).cumsum(0)
            tpc = tp[i].cumsum(0)

            # Recall
            recall = tpc / (n_gt + 1e-16)  # recall curve
            r[ci] = np.interp(-pr_score, -conf[i], recall[:, 0])  # r at pr_score, negative x, xp because xp decreases

            # Precision
            precision = tpc / (tpc + fpc)  # precision curve
            p[ci] = np.interp(-pr_score, -conf[i], precision[:, 0])  # p at pr_score

            # AP from recall-precision curve
            for j in range(tp.shape[1]):
                ap[ci, j] = compute_ap(recall[:, j], precision[:, j])

            # Plot
            # fig, ax = plt.subplots(1, 1, figsize=(5, 5))
            # ax.plot(recall, precision)
            # ax.set_xlabel('Recall')
            # ax.set_ylabel('Precision')
            # ax.set_xlim(0, 1.01)
            # ax.set_ylim(0, 1.01)
            # fig.tight_layout()
            # fig.savefig('PR_curve.png', dpi=300)

    # Compute F1 score (harmonic mean of precision and recall)
    f1 = 2 * p * r / (p + r + 1e-16)

    return p, r, ap, f1, unique_classes.astype('int32')


def compute_ap(recall, precision):
    """ Compute the average precision, given the recall and precision curves.
    Source: https://github.com/rbgirshick/py-faster-rcnn.
    # Arguments
        recall:    The recall curve (list).
        precision: The precision curve (list).
    # Returns
        The average precision as computed in py-faster-rcnn.
    """

    # Append sentinel values to beginning and end
    mrec = np.concatenate(([0.], recall, [min(recall[-1] + 1E-3, 1.)]))
    mpre = np.concatenate(([0.], precision, [0.]))

    # Compute the precision envelope
    mpre = np.flip(np.maximum.accumulate(np.flip(mpre)))

    # Integrate area under curve
    method = 'interp'  # methods: 'continuous', 'interp'
    if method == 'interp':
        x = np.linspace(0, 1, 101)  # 101-point interp (COCO)
        ap = np.trapz(np.interp(x, mrec, mpre), x)  # integrate
    else:  # 'continuous'
        i = np.where(mrec[1:] != mrec[:-1])[0]  # points where x axis (recall) changes
        ap = np.sum((mrec[i + 1] - mrec[i]) * mpre[i + 1])  # area under curve

    return ap


def bbox_iou(box1, box2, x1y1x2y2=True, GIoU=False, DIoU=False, CIoU=False):
    # Returns the IoU of box1 to box2. box1 is 4, box2 is nx4
    box2 = box2.t()

    # Get the coordinates of bounding boxes
    if x1y1x2y2:  # x1, y1, x2, y2 = box1
        b1_x1, b1_y1, b1_x2, b1_y2 = box1[0], box1[1], box1[2], box1[3]
        b2_x1, b2_y1, b2_x2, b2_y2 = box2[0], box2[1], box2[2], box2[3]
    else:  # transform from xywh to xyxy
        b1_x1, b1_x2 = box1[0] - box1[2] / 2, box1[0] + box1[2] / 2
        b1_y1, b1_y2 = box1[1] - box1[3] / 2, box1[1] + box1[3] / 2
        b2_x1, b2_x2 = box2[0] - box2[2] / 2, box2[0] + box2[2] / 2
        b2_y1, b2_y2 = box2[1] - box2[3] / 2, box2[1] + box2[3] / 2

    # Intersection area
    inter = (torch.min(b1_x2, b2_x2) - torch.max(b1_x1, b2_x1)).clamp(0) * \
            (torch.min(b1_y2, b2_y2) - torch.max(b1_y1, b2_y1)).clamp(0)

    # Union Area
    w1, h1 = b1_x2 - b1_x1, b1_y2 - b1_y1
    w2, h2 = b2_x2 - b2_x1, b2_y2 - b2_y1
    union = (w1 * h1 + 1e-16) + w2 * h2 - inter

    iou = inter / union  # iou
    if GIoU or DIoU or CIoU:
        cw = torch.max(b1_x2, b2_x2) - torch.min(b1_x1, b2_x1)  # convex (smallest enclosing box) width
        ch = torch.max(b1_y2, b2_y2) - torch.min(b1_y1, b2_y1)  # convex height
        if GIoU:  # Generalized IoU https://arxiv.org/pdf/1902.09630.pdf
            c_area = cw * ch + 1e-16  # convex area
            return iou - (c_area - union) / c_area  # GIoU
        if DIoU or CIoU:  # Distance or Complete IoU https://arxiv.org/abs/1911.08287v1
            # convex diagonal squared
            c2 = cw ** 2 + ch ** 2 + 1e-16
            # centerpoint distance squared
            rho2 = ((b2_x1 + b2_x2) - (b1_x1 + b1_x2)) ** 2 / 4 + ((b2_y1 + b2_y2) - (b1_y1 + b1_y2)) ** 2 / 4
            if DIoU:
                return iou - rho2 / c2  # DIoU
            elif CIoU:  # https://github.com/Zzh-tju/DIoU-SSD-pytorch/blob/master/utils/box/box_utils.py#L47
                v = (4 / math.pi ** 2) * torch.pow(torch.atan(w2 / h2) - torch.atan(w1 / h1), 2)
                with torch.no_grad():
                    alpha = v / (1 - iou + v)
                return iou - (rho2 / c2 + v * alpha)  # CIoU

    return iou


def box_iou(boxes1, boxes2):
    # https://github.com/pytorch/vision/blob/master/torchvision/ops/boxes.py
    """
    Return intersection-over-union (Jaccard index) of boxes.
    Both sets of boxes are expected to be in (x1, y1, x2, y2) format.
    Arguments:
        boxes1 (Tensor[N, 4])
        boxes2 (Tensor[M, 4])
    Returns:
        iou (Tensor[N, M]): the NxM matrix containing the pairwise
            IoU values for every element in boxes1 and boxes2
    """

    def box_area(box):
        # box = 4xn
        return (box[2] - box[0]) * (box[3] - box[1])

    area1 = box_area(boxes1.t())
    area2 = box_area(boxes2.t())

    lt = torch.max(boxes1[:, None, :2], boxes2[:, :2])  # [N,M,2]
    rb = torch.min(boxes1[:, None, 2:], boxes2[:, 2:])  # [N,M,2]

    inter = (rb - lt).clamp(0).prod(2)  # [N,M]
    return inter / (area1[:, None] + area2 - inter)  # iou = inter / (area1 + area2 - inter)


def wh_iou(wh1, wh2):
    # Returns the nxm IoU matrix. wh1 is nx2, wh2 is mx2
    wh1 = wh1[:, None]  # [N,1,2]
    wh2 = wh2[None]  # [1,M,2]
    inter = torch.min(wh1, wh2).prod(2)  # [N,M]
    return inter / (wh1.prod(2) + wh2.prod(2) - inter)  # iou = inter / (area1 + area2 - inter)


class FocalLoss(nn.Module):
    # Wraps focal loss around existing loss_fcn() https://arxiv.org/pdf/1708.02002.pdf
    # i.e. criteria = FocalLoss(nn.BCEWithLogitsLoss(), gamma=2.5)
    def __init__(self, loss_fcn, gamma=1.5, alpha=0.25):
        super(FocalLoss, self).__init__()
        self.loss_fcn = loss_fcn
        self.gamma = gamma
        self.alpha = alpha
        self.reduction = loss_fcn.reduction
        self.loss_fcn.reduction = 'none'  # required to apply FL to each element

    def forward(self, input, target):
        loss = self.loss_fcn(input, target)
        loss *= self.alpha * (1.000001 - torch.exp(-loss)) ** self.gamma  # non-zero power for gradient stability

        if self.reduction == 'mean':
            return loss.mean()
        elif self.reduction == 'sum':
            return loss.sum()
        else:  # 'none'
            return loss


def smooth_BCE(eps=0.1):  # https://github.com/ultralytics/yolov3/issues/238#issuecomment-598028441
    # return positive, negative label smoothing BCE targets
    return 1.0 - 0.5 * eps, 0.5 * eps


def compute_loss(p, targets, model):  # predictions, targets, model
    ft = torch.cuda.FloatTensor if p[0].is_cuda else torch.Tensor
    lcls, lbox, lobj = ft([0]), ft([0]), ft([0])
    tcls, tbox, indices, anchor_vec = build_targets(model, targets)
    h = model.hyp  # hyperparameters
    arc = model.arc  # # (default, uCE, uBCE) detection architectures
    red = 'mean'  # Loss reduction (sum or mean)

    # Define criteria
    BCEcls = nn.BCEWithLogitsLoss(pos_weight=ft([h['cls_pw']]), reduction=red)
    BCEobj = nn.BCEWithLogitsLoss(pos_weight=ft([h['obj_pw']]), reduction=red)
    BCE = nn.BCEWithLogitsLoss(reduction=red)
    CE = nn.CrossEntropyLoss(reduction=red)  # weight=model.class_weights

    # class label smoothing https://arxiv.org/pdf/1902.04103.pdf eqn 3
    cp, cn = smooth_BCE(eps=0.0)

    if 'F' in arc:  # add focal loss
        g = h['fl_gamma']
        BCEcls, BCEobj, BCE, CE = FocalLoss(BCEcls, g), FocalLoss(BCEobj, g), FocalLoss(BCE, g), FocalLoss(CE, g)

    # Compute losses
    np, ng = 0, 0  # number grid points, targets
    for i, pi in enumerate(p):  # layer index, layer predictions
        b, a, gj, gi = indices[i]  # image, anchor, gridy, gridx
        tobj = torch.zeros_like(pi[..., 0])  # target obj
        np += tobj.numel()

        # Compute losses
        nb = len(b)
        if nb:  # number of targets
            ng += nb
            ps = pi[b, a, gj, gi]  # prediction subset corresponding to targets
            # ps[:, 2:4] = torch.sigmoid(ps[:, 2:4])  # wh power loss (uncomment)

            # GIoU
            pxy = torch.sigmoid(ps[:, 0:2])  # pxy = pxy * s - (s - 1) / 2,  s = 1.5  (scale_xy)
            pwh = torch.exp(ps[:, 2:4]).clamp(max=1E3) * anchor_vec[i]
            pbox = torch.cat((pxy, pwh), 1)  # predicted box
            giou = bbox_iou(pbox.t(), tbox[i], x1y1x2y2=False, GIoU=True)  # giou computation
            lbox += (1.0 - giou).sum() if red == 'sum' else (1.0 - giou).mean()  # giou loss
            tobj[b, a, gj, gi] = (1.0 - model.gr) + model.gr * giou.detach().type(tobj.dtype)  # giou ratio

            if 'default' in arc and model.nc > 1:  # cls loss (only if multiple classes)
                t = torch.zeros_like(ps[:, 5:]) + cn  # targets
                t[range(nb), tcls[i]] = cp
                lcls += BCEcls(ps[:, 5:], t)  # BCE
                # lcls += CE(ps[:, 5:], tcls[i])  # CE

            # Append targets to text file
            # with open('targets.txt', 'a') as file:
            #     [file.write('%11.5g ' * 4 % tuple(x) + '\n') for x in torch.cat((txy[i], twh[i]), 1)]

        if 'default' in arc:  # separate obj and cls
            lobj += BCEobj(pi[..., 4], tobj)  # obj loss

        elif 'BCE' in arc:  # unified BCE (80 classes)
            t = torch.zeros_like(pi[..., 5:])  # targets
            if nb:
                t[b, a, gj, gi, tcls[i]] = 1.0
            lobj += BCE(pi[..., 5:], t)

        elif 'CE' in arc:  # unified CE (1 background + 80 classes)
            t = torch.zeros_like(pi[..., 0], dtype=torch.long)  # targets
            if nb:
                t[b, a, gj, gi] = tcls[i] + 1
            lcls += CE(pi[..., 4:].view(-1, model.nc + 1), t.view(-1))

    lbox *= h['giou']
    lobj *= h['obj']
    lcls *= h['cls']
    if red == 'sum':
        bs = tobj.shape[0]  # batch size
        lobj *= 3 / (6300 * bs) * 2  # 3 / np * 2
        if ng:
            lcls *= 3 / ng / model.nc
            lbox *= 3 / ng

    loss = lbox + lobj + lcls
    return loss, torch.cat((lbox, lobj, lcls, loss)).detach()


def build_targets(model, targets):
    # targets = [image, class, x, y, w, h]

    nt = len(targets)
    tcls, tbox, indices, av = [], [], [], []
    multi_gpu = type(model) in (nn.parallel.DataParallel, nn.parallel.DistributedDataParallel)
    reject, use_all_anchors = True, True
    for i in model.yolo_layers:
        # get number of grid points and anchor vec for this yolo layer
        if multi_gpu:
            ng, anchor_vec = model.module.module_list[i].ng, model.module.module_list[i].anchor_vec
        else:
            ng, anchor_vec = model.module_list[i].ng, model.module_list[i].anchor_vec

        # iou of targets-anchors
        t, a = targets, []
        gwh = t[:, 4:6] * ng
        if nt:
            iou = wh_iou(anchor_vec, gwh)

            if use_all_anchors:
                na = len(anchor_vec)  # number of anchors
                a = torch.arange(na).view((-1, 1)).repeat([1, nt]).view(-1)
                t = targets.repeat([na, 1])
                gwh = gwh.repeat([na, 1])
            else:  # use best anchor only
                iou, a = iou.max(0)  # best iou and anchor

            # reject anchors below iou_thres (OPTIONAL, increases P, lowers R)
            if reject:
                j = iou.view(-1) > model.hyp['iou_t']  # iou threshold hyperparameter
                t, a, gwh = t[j], a[j], gwh[j]

        # Indices
        b, c = t[:, :2].long().t()  # target image, class
        gxy = t[:, 2:4] * ng  # grid x, y
        gi, gj = gxy.long().t()  # grid x, y indices
        indices.append((b, a, gj, gi))

        # Box
        gxy -= gxy.floor()  # xy
        tbox.append(torch.cat((gxy, gwh), 1))  # xywh (grids)
        av.append(anchor_vec[a])  # anchor vec

        # Class
        tcls.append(c)
        if c.shape[0]:  # if any targets
            assert c.max() < model.nc, 'Model accepts %g classes labeled from 0-%g, however you labelled a class %g. ' \
                                       'See https://github.com/ultralytics/yolov3/wiki/Train-Custom-Data' % (
                                           model.nc, model.nc - 1, c.max())

    return tcls, tbox, indices, av


def non_max_suppression(prediction, conf_thres=0.1, iou_thres=0.6, multi_label=True, classes=None, agnostic=False):
    """
    Removes detections with lower object confidence score than 'conf_thres'
    Non-Maximum Suppression to further filter detections.
    Returns detections with shape:
        (x1, y1, x2, y2, object_conf, conf, class)
    """
    # NMS methods https://github.com/ultralytics/yolov3/issues/679 'or', 'and', 'merge', 'vision', 'vision_batch'

    # Box constraints
    min_wh, max_wh = 2, 4096  # (pixels) minimum and maximum box width and height

    method = 'vision_batch'
    batched = 'batch' in method  # run once per image, all classes simultaneously
    nc = prediction[0].shape[1] - 5  # number of classes
    multi_label &= nc > 1  # multiple labels per box
    output = [None] * len(prediction)
    for image_i, pred in enumerate(prediction):
        # Apply conf constraint
        pred = pred[pred[:, 4] > conf_thres]

        # Apply width-height constraint
        pred = pred[((pred[:, 2:4] > min_wh) & (pred[:, 2:4] < max_wh)).all(1)]

        # If none remain process next image
        if not pred.shape[0]:
            continue

        # Compute conf
        pred[..., 5:] *= pred[..., 4:5]  # conf = obj_conf * cls_conf

        # Box (center x, center y, width, height) to (x1, y1, x2, y2)
        box = xywh2xyxy(pred[:, :4])

        # Detections matrix nx6 (xyxy, conf, cls)
        if multi_label:
            i, j = (pred[:, 5:] > conf_thres).nonzero().t()
            pred = torch.cat((box[i], pred[i, j + 5].unsqueeze(1), j.float().unsqueeze(1)), 1)
        else:  # best class only
            conf, j = pred[:, 5:].max(1)
            pred = torch.cat((box, conf.unsqueeze(1), j.float().unsqueeze(1)), 1)

        # Filter by class
        if classes:
            pred = pred[(j.view(-1, 1) == torch.tensor(classes, device=j.device)).any(1)]

        # Apply finite constraint
        if not torch.isfinite(pred).all():
            pred = pred[torch.isfinite(pred).all(1)]

        # If none remain process next image
        if not pred.shape[0]:
            continue

        # Sort by confidence
        if not method.startswith('vision'):
            pred = pred[pred[:, 4].argsort(descending=True)]

        # Batched NMS
        if batched:
            c = pred[:, 5] * 0 if agnostic else pred[:, 5]  # class-agnostic NMS
            boxes, scores = pred[:, :4].clone(), pred[:, 4]
            boxes += c.view(-1, 1) * max_wh
            if method == 'vision_batch':
                i = torchvision.ops.boxes.nms(boxes, scores, iou_thres)
            elif method == 'fast_batch':  # FastNMS from https://github.com/dbolya/yolact
                iou = box_iou(boxes, boxes).triu_(diagonal=1)  # upper triangular iou matrix
                i = iou.max(dim=0)[0] < iou_thres

            output[image_i] = pred[i]
            continue

        # All other NMS methods
        det_max = []
        cls = pred[:, -1]
        for c in cls.unique():
            dc = pred[cls == c]  # select class c
            n = len(dc)
            if n == 1:
                det_max.append(dc)  # No NMS required if only 1 prediction
                continue
            elif n > 500:
                dc = dc[:500]  # limit to first 500 boxes: https://github.com/ultralytics/yolov3/issues/117

            if method == 'vision':
                det_max.append(dc[torchvision.ops.boxes.nms(dc[:, :4], dc[:, 4], iou_thres)])

            elif method == 'or':  # default
                # METHOD1
                # ind = list(range(len(dc)))
                # while len(ind):
                # j = ind[0]
                # det_max.append(dc[j:j + 1])  # save highest conf detection
                # reject = (bbox_iou(dc[j], dc[ind]) > iou_thres).nonzero()
                # [ind.pop(i) for i in reversed(reject)]

                # METHOD2
                while dc.shape[0]:
                    det_max.append(dc[:1])  # save highest conf detection
                    if len(dc) == 1:  # Stop if we're at the last detection
                        break
                    iou = bbox_iou(dc[0], dc[1:])  # iou with other boxes
                    dc = dc[1:][iou < iou_thres]  # remove ious > threshold

            elif method == 'and':  # requires overlap, single boxes erased
                while len(dc) > 1:
                    iou = bbox_iou(dc[0], dc[1:])  # iou with other boxes
                    if iou.max() > 0.5:
                        det_max.append(dc[:1])
                    dc = dc[1:][iou < iou_thres]  # remove ious > threshold

            elif method == 'merge':  # weighted mixture box
                while len(dc):
                    if len(dc) == 1:
                        det_max.append(dc)
                        break
                    i = bbox_iou(dc[0], dc) > iou_thres  # iou with other boxes
                    weights = dc[i, 4:5]
                    dc[0, :4] = (weights * dc[i, :4]).sum(0) / weights.sum()
                    det_max.append(dc[:1])
                    dc = dc[i == 0]

            elif method == 'soft':  # soft-NMS https://arxiv.org/abs/1704.04503
                sigma = 0.5  # soft-nms sigma parameter
                while len(dc):
                    if len(dc) == 1:
                        det_max.append(dc)
                        break
                    det_max.append(dc[:1])
                    iou = bbox_iou(dc[0], dc[1:])  # iou with other boxes
                    dc = dc[1:]
                    dc[:, 4] *= torch.exp(-iou ** 2 / sigma)  # decay confidences
                    dc = dc[dc[:, 4] > conf_thres]  # https://github.com/ultralytics/yolov3/issues/362

        if len(det_max):
            det_max = torch.cat(det_max)  # concatenate
            output[image_i] = det_max[(-det_max[:, 4]).argsort()]  # sort

    return output


def get_yolo_layers(model):
    bool_vec = [x['type'] == 'yolo' for x in model.module_defs]
    return [i for i, x in enumerate(bool_vec) if x]  # [82, 94, 106] for yolov3


def print_model_biases(model):
    # prints the bias neurons preceding each yolo layer
    print('\nModel Bias Summary: %8s%18s%18s%18s' % ('layer', 'regression', 'objectness', 'classification'))
    multi_gpu = type(model) in (nn.parallel.DataParallel, nn.parallel.DistributedDataParallel)
    for l in model.yolo_layers:  # print pretrained biases
        try:
            if multi_gpu:
                na = model.module.module_list[l].na  # number of anchors
                b = model.module.module_list[l - 1][0].bias.view(na, -1)  # bias 3x85
            else:
                na = model.module_list[l].na
                b = model.module_list[l - 1][0].bias.view(na, -1)  # bias 3x85
            print(' ' * 20 + '%8g %18s%18s%18s' % (l, '%5.2f+/-%-5.2f' % (b[:, :4].mean(), b[:, :4].std()),
                                                   '%5.2f+/-%-5.2f' % (b[:, 4].mean(), b[:, 4].std()),
                                                   '%5.2f+/-%-5.2f' % (b[:, 5:].mean(), b[:, 5:].std())))
        except:
            pass


def strip_optimizer(f='weights/last.pt'):  # from utils.utils import *; strip_optimizer()
    # Strip optimizer from *.pt files for lighter files (reduced by 2/3 size)
    x = torch.load(f, map_location=torch.device('cpu'))
    x['optimizer'] = None
    torch.save(x, f)


def create_backbone(f='weights/last.pt'):  # from utils.utils import *; create_backbone()
    # create a backbone from a *.pt file
    x = torch.load(f, map_location=torch.device('cpu'))
    x['optimizer'] = None
    x['training_results'] = None
    x['epoch'] = -1
    for p in x['model'].values():
        try:
            p.requires_grad = True
        except:
            pass
    torch.save(x, 'weights/backbone.pt')


def coco_class_count(path='../coco/labels/train2014/'):
    # Histogram of occurrences per class
    nc = 80  # number classes
    x = np.zeros(nc, dtype='int32')
    files = sorted(glob.glob('%s/*.*' % path))
    for i, file in enumerate(files):
        labels = np.loadtxt(file, dtype=np.float32).reshape(-1, 5)
        x += np.bincount(labels[:, 0].astype('int32'), minlength=nc)
        print(i, len(files))


def coco_only_people(path='../coco/labels/train2017/'):  # from utils.utils import *; coco_only_people()
    # Find images with only people
    files = sorted(glob.glob('%s/*.*' % path))
    for i, file in enumerate(files):
        labels = np.loadtxt(file, dtype=np.float32).reshape(-1, 5)
        if all(labels[:, 0] == 0):
            print(labels.shape[0], file)


def select_best_evolve(path='evolve*.txt'):  # from utils.utils import *; select_best_evolve()
    # Find best evolved mutation
    for file in sorted(glob.glob(path)):
        x = np.loadtxt(file, dtype=np.float32, ndmin=2)
        print(file, x[fitness(x).argmax()])


def crop_images_random(path='../images/', scale=0.50):  # from utils.utils import *; crop_images_random()
    # crops images into random squares up to scale fraction
    # WARNING: overwrites images!
    for file in tqdm(sorted(glob.glob('%s/*.*' % path))):
        img = cv2.imread(file)  # BGR
        if img is not None:
            h, w = img.shape[:2]

            # create random mask
            a = 30  # minimum size (pixels)
            mask_h = random.randint(a, int(max(a, h * scale)))  # mask height
            mask_w = mask_h  # mask width

            # box
            xmin = max(0, random.randint(0, w) - mask_w // 2)
            ymin = max(0, random.randint(0, h) - mask_h // 2)
            xmax = min(w, xmin + mask_w)
            ymax = min(h, ymin + mask_h)

            # apply random color mask
            cv2.imwrite(file, img[ymin:ymax, xmin:xmax])


def coco_single_class_labels(path='../coco/labels/train2014/', label_class=43):
    # Makes single-class coco datasets. from utils.utils import *; coco_single_class_labels()
    if os.path.exists('new/'):
        shutil.rmtree('new/')  # delete output folder
    os.makedirs('new/')  # make new output folder
    os.makedirs('new/labels/')
    os.makedirs('new/images/')
    for file in tqdm(sorted(glob.glob('%s/*.*' % path))):
        with open(file, 'r') as f:
            labels = np.array([x.split() for x in f.read().splitlines()], dtype=np.float32)
        i = labels[:, 0] == label_class
        if any(i):
            img_file = file.replace('labels', 'images').replace('txt', 'jpg')
            labels[:, 0] = 0  # reset class to 0
            with open('new/images.txt', 'a') as f:  # add image to dataset list
                f.write(img_file + '\n')
            with open('new/labels/' + Path(file).name, 'a') as f:  # write label
                for l in labels[i]:
                    f.write('%g %.6f %.6f %.6f %.6f\n' % tuple(l))
            shutil.copyfile(src=img_file, dst='new/images/' + Path(file).name.replace('txt', 'jpg'))  # copy images


def kmean_anchors(path='../coco/train2017.txt', n=9, img_size=(608, 608)):
    # from utils.utils import *; _ = kmean_anchors()
    # Produces a list of target kmeans suitable for use in *.cfg files
    from utils.datasets import LoadImagesAndLabels
    thr = 0.20  # IoU threshold

    def print_results(k):
        k = k[np.argsort(k.prod(1))]  # sort small to large
        iou = wh_iou(wh, torch.Tensor(k))
        max_iou = iou.max(1)[0]
        bpr, aat = (max_iou > thr).float().mean(), (iou > thr).float().mean() * n  # best possible recall, anch > thr
        print('%.2f iou_thr: %.3f best possible recall, %.2f anchors > thr' % (thr, bpr, aat))
        print('n=%g, img_size=%s, IoU_all=%.3f/%.3f-mean/best, IoU>thr=%.3f-mean: ' %
              (n, img_size, iou.mean(), max_iou.mean(), iou[iou > thr].mean()), end='')
        for i, x in enumerate(k):
            print('%i,%i' % (round(x[0]), round(x[1])), end=',  ' if i < len(k) - 1 else '\n')  # use in *.cfg
        return k

    def fitness(k):  # mutation fitness
        iou = wh_iou(wh, torch.Tensor(k))  # iou
        max_iou = iou.max(1)[0]
        return max_iou.mean()  # product

    # Get label wh
    wh = []
    dataset = LoadImagesAndLabels(path, augment=True, rect=True, cache_labels=True)
    nr = 1 if img_size[0] == img_size[1] else 10  # number augmentation repetitions
    for s, l in zip(dataset.shapes, dataset.labels):
        wh.append(l[:, 3:5] * (s / s.max()))  # image normalized to letterbox normalized wh
    wh = np.concatenate(wh, 0).repeat(nr, axis=0)  # augment 10x
    wh *= np.random.uniform(img_size[0], img_size[1], size=(wh.shape[0], 1))  # normalized to pixels (multi-scale)
    wh = wh[(wh > 2.0).all(1)]  # remove below threshold boxes (< 2 pixels wh)

    # Darknet yolov3.cfg anchors
    use_darknet = False
    if use_darknet and n == 9:
        k = np.array([[10, 13], [16, 30], [33, 23], [30, 61], [62, 45], [59, 119], [116, 90], [156, 198], [373, 326]])
    else:
        # Kmeans calculation
        from scipy.cluster.vq import kmeans
        print('Running kmeans for %g anchors on %g points...' % (n, len(wh)))
        s = wh.std(0)  # sigmas for whitening
        k, dist = kmeans(wh / s, n, iter=30)  # points, mean distance
        k *= s
    wh = torch.Tensor(wh)
    k = print_results(k)

    # # Plot
    # k, d = [None] * 20, [None] * 20
    # for i in tqdm(range(1, 21)):
    #     k[i-1], d[i-1] = kmeans(wh / s, i)  # points, mean distance
    # fig, ax = plt.subplots(1, 2, figsize=(14, 7))
    # ax = ax.ravel()
    # ax[0].plot(np.arange(1, 21), np.array(d) ** 2, marker='.')
    # fig, ax = plt.subplots(1, 2, figsize=(14, 7))  # plot wh
    # ax[0].hist(wh[wh[:, 0]<100, 0],400)
    # ax[1].hist(wh[wh[:, 1]<100, 1],400)
    # fig.tight_layout()
    # fig.savefig('wh.png', dpi=200)

    # Evolve
    npr = np.random
    f, sh, ng, mp, s = fitness(k), k.shape, 1000, 0.9, 0.1  # fitness, generations, mutation prob, sigma
    for _ in tqdm(range(ng), desc='Evolving anchors'):
        v = np.ones(sh)
        while (v == 1).all():  # mutate until a change occurs (prevent duplicates)
            v = ((npr.random(sh) < mp) * npr.random() * npr.randn(*sh) * s + 1).clip(0.3, 3.0)  # 98.6, 61.6
        kg = (k.copy() * v).clip(min=2.0)
        fg = fitness(kg)
        if fg > f:
            f, k = fg, kg.copy()
            print_results(k)
    k = print_results(k)

    return k


def print_mutation(hyp, results, bucket=''):
    # Print mutation results to evolve.txt (for use with train.py --evolve)
    a = '%10s' * len(hyp) % tuple(hyp.keys())  # hyperparam keys
    b = '%10.3g' * len(hyp) % tuple(hyp.values())  # hyperparam values
    c = '%10.4g' * len(results) % results  # results (P, R, mAP, F1, test_loss)
    print('\n%s\n%s\nEvolved fitness: %s\n' % (a, b, c))

    if bucket:
        os.system('gsutil cp gs://%s/evolve.txt .' % bucket)  # download evolve.txt

    with open('evolve.txt', 'a') as f:  # append result
        f.write(c + b + '\n')
    x = np.unique(np.loadtxt('evolve.txt', ndmin=2), axis=0)  # load unique rows
    np.savetxt('evolve.txt', x[np.argsort(-fitness(x))], '%10.3g')  # save sort by fitness

    if bucket:
        os.system('gsutil cp evolve.txt gs://%s' % bucket)  # upload evolve.txt


def apply_classifier(x, model, img, im0):
    # applies a second stage classifier to yolo outputs
    im0 = [im0] if isinstance(im0, np.ndarray) else im0
    for i, d in enumerate(x):  # per image
        if d is not None and len(d):
            d = d.clone()

            # Reshape and pad cutouts
            b = xyxy2xywh(d[:, :4])  # boxes
            b[:, 2:] = b[:, 2:].max(1)[0].unsqueeze(1)  # rectangle to square
            b[:, 2:] = b[:, 2:] * 1.3 + 30  # pad
            d[:, :4] = xywh2xyxy(b).long()

            # Rescale boxes from img_size to im0 size
            scale_coords(img.shape[2:], d[:, :4], im0[i].shape)

            # Classes
            pred_cls1 = d[:, 5].long()
            ims = []
            for j, a in enumerate(d):  # per item
                cutout = im0[i][int(a[1]):int(a[3]), int(a[0]):int(a[2])]
                im = cv2.resize(cutout, (224, 224))  # BGR
                # cv2.imwrite('test%i.jpg' % j, cutout)

                im = im[:, :, ::-1].transpose(2, 0, 1)  # BGR to RGB, to 3x416x416
                im = np.ascontiguousarray(im, dtype=np.float32)  # uint8 to float32
                im /= 255.0  # 0 - 255 to 0.0 - 1.0
                ims.append(im)

            pred_cls2 = model(torch.Tensor(ims).to(d.device)).argmax(1)  # classifier prediction
            x[i] = x[i][pred_cls1 == pred_cls2]  # retain matching class detections

    return x


def fitness(x):
    # Returns fitness (for use with results.txt or evolve.txt)
    w = [0.0, 0.01, 0.99, 0.00]  # weights for [P, R, mAP, F1]@0.5 or [P, R, mAP@0.5, mAP@0.5:0.95]
    return (x[:, :4] * w).sum(1)


# Plotting functions ---------------------------------------------------------------------------------------------------
def plot_one_box(x, img, color=None, label=None, line_thickness=None):
    # Plots one bounding box on image img
    tl = line_thickness or round(0.002 * (img.shape[0] + img.shape[1]) / 2) + 1  # line thickness
    color = color or [random.randint(0, 255) for _ in range(3)]
    c1, c2 = (int(x[0]), int(x[1])), (int(x[2]), int(x[3]))
    cv2.rectangle(img, c1, c2, color, thickness=tl)
    if label:
        tf = max(tl - 1, 1)  # font thickness
        t_size = cv2.getTextSize(label, 0, fontScale=tl / 3, thickness=tf)[0]
        c2 = c1[0] + t_size[0], c1[1] - t_size[1] - 3
        cv2.rectangle(img, c1, c2, color, -1)  # filled
        cv2.putText(img, label, (c1[0], c1[1] - 2), 0, tl / 3, [225, 255, 255], thickness=tf, lineType=cv2.LINE_AA)


def plot_wh_methods():  # from utils.utils import *; plot_wh_methods()
    # Compares the two methods for width-height anchor multiplication
    # https://github.com/ultralytics/yolov3/issues/168
    x = np.arange(-4.0, 4.0, .1)
    ya = np.exp(x)
    yb = torch.sigmoid(torch.from_numpy(x)).numpy() * 2

    fig = plt.figure(figsize=(6, 3), dpi=150)
    plt.plot(x, ya, '.-', label='yolo method')
    plt.plot(x, yb ** 2, '.-', label='^2 power method')
    plt.plot(x, yb ** 2.5, '.-', label='^2.5 power method')
    plt.xlim(left=-4, right=4)
    plt.ylim(bottom=0, top=6)
    plt.xlabel('input')
    plt.ylabel('output')
    plt.legend()
    fig.tight_layout()
    fig.savefig('comparison.png', dpi=200)


def plot_images(imgs, targets, paths=None, fname='images.png'):
    # Plots training images overlaid with targets
    imgs = imgs.cpu().numpy()
    targets = targets.cpu().numpy()
    # targets = targets[targets[:, 1] == 21]  # plot only one class

    fig = plt.figure(figsize=(10, 10))
    bs, _, h, w = imgs.shape  # batch size, _, height, width
    bs = min(bs, 16)  # limit plot to 16 images
    ns = np.ceil(bs ** 0.5)  # number of subplots

    for i in range(bs):
        boxes = xywh2xyxy(targets[targets[:, 0] == i, 2:6]).T
        boxes[[0, 2]] *= w
        boxes[[1, 3]] *= h
        plt.subplot(ns, ns, i + 1).imshow(imgs[i].transpose(1, 2, 0))
        plt.plot(boxes[[0, 2, 2, 0, 0]], boxes[[1, 1, 3, 3, 1]], '.-')
        plt.axis('off')
        if paths is not None:
            s = Path(paths[i]).name
            plt.title(s[:min(len(s), 40)], fontdict={'size': 8})  # limit to 40 characters
    fig.tight_layout()
    fig.savefig(fname, dpi=200)
    plt.close()


def plot_test_txt():  # from utils.utils import *; plot_test()
    # Plot test.txt histograms
    x = np.loadtxt('test.txt', dtype=np.float32)
    box = xyxy2xywh(x[:, :4])
    cx, cy = box[:, 0], box[:, 1]

    fig, ax = plt.subplots(1, 1, figsize=(6, 6))
    ax.hist2d(cx, cy, bins=600, cmax=10, cmin=0)
    ax.set_aspect('equal')
    fig.tight_layout()
    plt.savefig('hist2d.png', dpi=300)

    fig, ax = plt.subplots(1, 2, figsize=(12, 6))
    ax[0].hist(cx, bins=600)
    ax[1].hist(cy, bins=600)
    fig.tight_layout()
    plt.savefig('hist1d.png', dpi=200)


def plot_targets_txt():  # from utils.utils import *; plot_targets_txt()
    # Plot test.txt histograms
    x = np.loadtxt('targets.txt', dtype=np.float32)
    x = x.T

    s = ['x targets', 'y targets', 'width targets', 'height targets']
    fig, ax = plt.subplots(2, 2, figsize=(8, 8))
    ax = ax.ravel()
    for i in range(4):
        ax[i].hist(x[i], bins=100, label='%.3g +/- %.3g' % (x[i].mean(), x[i].std()))
        ax[i].legend()
        ax[i].set_title(s[i])
    fig.tight_layout()
    plt.savefig('targets.jpg', dpi=200)


def plot_evolution_results(hyp):  # from utils.utils import *; plot_evolution_results(hyp)
    # Plot hyperparameter evolution results in evolve.txt
    x = np.loadtxt('evolve.txt', ndmin=2)
    f = fitness(x)
    weights = (f - f.min()) ** 2  # for weighted results
    fig = plt.figure(figsize=(12, 10))
    matplotlib.rc('font', **{'size': 8})
    for i, (k, v) in enumerate(hyp.items()):
        y = x[:, i + 7]
        # mu = (y * weights).sum() / weights.sum()  # best weighted result
        mu = y[f.argmax()]  # best single result
        plt.subplot(4, 5, i + 1)
        plt.plot(mu, f.max(), 'o', markersize=10)
        plt.plot(y, f, '.')
        plt.title('%s = %.3g' % (k, mu), fontdict={'size': 9})  # limit to 40 characters
        print('%15s: %.3g' % (k, mu))
    fig.tight_layout()
    plt.savefig('evolve.png', dpi=200)


def plot_results_overlay(start=0, stop=0):  # from utils.utils import *; plot_results_overlay()
    # Plot training results files 'results*.txt', overlaying train and val losses
    s = ['train', 'train', 'train', 'Precision', 'mAP@0.5', 'val', 'val', 'val', 'Recall', 'F1']  # legends
    t = ['GIoU', 'Objectness', 'Classification', 'P-R', 'mAP-F1']  # titles
    for f in sorted(glob.glob('results*.txt') + glob.glob('../../Downloads/results*.txt')):
        results = np.loadtxt(f, usecols=[2, 3, 4, 8, 9, 12, 13, 14, 10, 11], ndmin=2).T
        n = results.shape[1]  # number of rows
        x = range(start, min(stop, n) if stop else n)
        fig, ax = plt.subplots(1, 5, figsize=(14, 3.5))
        ax = ax.ravel()
        for i in range(5):
            for j in [i, i + 5]:
                y = results[j, x]
                if i in [0, 1, 2]:
                    y[y == 0] = np.nan  # dont show zero loss values
                ax[i].plot(x, y, marker='.', label=s[j])
            ax[i].set_title(t[i])
            ax[i].legend()
            ax[i].set_ylabel(f) if i == 0 else None  # add filename
        fig.tight_layout()
        fig.savefig(f.replace('.txt', '.png'), dpi=200)


def plot_results(start=0, stop=0, bucket='', id=()):  # from utils.utils import *; plot_results()
<<<<<<< HEAD
    # Plot training 'results*.txt' as seen in https://github.com/ultralytics/yolov3#training
    fig, ax = plt.subplots(2, 5, figsize=(14, 7))
=======
    # Plot training results files 'results*.txt'
    fig, ax = plt.subplots(2, 5, figsize=(12, 6))
>>>>>>> a52c0abf
    ax = ax.ravel()
    s = ['GIoU', 'Objectness', 'Classification', 'Precision', 'Recall',
         'val GIoU', 'val Objectness', 'val Classification', 'mAP@0.5', 'F1']
    if bucket:
        os.system('rm -rf storage.googleapis.com')
        files = ['https://storage.googleapis.com/%s/results%g.txt' % (bucket, x) for x in id]
    else:
        files = glob.glob('results*.txt') + glob.glob('../../Downloads/results*.txt')
    for f in sorted(files):
        results = np.loadtxt(f, usecols=[2, 3, 4, 8, 9, 12, 13, 14, 10, 11], ndmin=2).T
        n = results.shape[1]  # number of rows
        x = range(start, min(stop, n) if stop else n)
        for i in range(10):
            y = results[i, x]
            if i in [0, 1, 2, 5, 6, 7]:
                y[y == 0] = np.nan  # dont show zero loss values
                # y /= y[0]  # normalize
            ax[i].plot(x, y, marker='.', label=Path(f).stem, linewidth=2, markersize=8)
            ax[i].set_title(s[i])
            if i in [5, 6, 7]:  # share train and val loss y axes
                ax[i].get_shared_y_axes().join(ax[i], ax[i - 5])

    fig.tight_layout()
    ax[1].legend()
    fig.savefig('results.png', dpi=200)<|MERGE_RESOLUTION|>--- conflicted
+++ resolved
@@ -1036,13 +1036,8 @@
 
 
 def plot_results(start=0, stop=0, bucket='', id=()):  # from utils.utils import *; plot_results()
-<<<<<<< HEAD
     # Plot training 'results*.txt' as seen in https://github.com/ultralytics/yolov3#training
-    fig, ax = plt.subplots(2, 5, figsize=(14, 7))
-=======
-    # Plot training results files 'results*.txt'
     fig, ax = plt.subplots(2, 5, figsize=(12, 6))
->>>>>>> a52c0abf
     ax = ax.ravel()
     s = ['GIoU', 'Objectness', 'Classification', 'Precision', 'Recall',
          'val GIoU', 'val Objectness', 'val Classification', 'mAP@0.5', 'F1']
