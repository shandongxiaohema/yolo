import glob
import random
from collections import defaultdict

import cv2
import matplotlib
import matplotlib.pyplot as plt
import numpy as np
import torch
import torch.nn as nn

from utils import torch_utils

matplotlib.rc('font', **{'size': 12})

# Set printoptions
torch.set_printoptions(linewidth=1320, precision=5, profile='long')
np.set_printoptions(linewidth=320, formatter={'float_kind': '{:11.5g}'.format})  # format short g, %precision=5

# Prevent OpenCV from multithreading (to use PyTorch DataLoader)
cv2.setNumThreads(0)


def float3(x):  # format floats to 3 decimals
    return float(format(x, '.3f'))


def init_seeds(seed=0):
    random.seed(seed)
    np.random.seed(seed)
    torch_utils.init_seeds(seed=seed)


def load_classes(path):
    # Loads class labels at 'path'
    fp = open(path, 'r')
    names = fp.read().split('\n')
    return list(filter(None, names))  # filter removes empty strings (such as last line)


def model_info(model):
    # Plots a line-by-line description of a PyTorch model
    n_p = sum(x.numel() for x in model.parameters())  # number parameters
    n_g = sum(x.numel() for x in model.parameters() if x.requires_grad)  # number gradients
    print('\n%5s %40s %9s %12s %20s %10s %10s' % ('layer', 'name', 'gradient', 'parameters', 'shape', 'mu', 'sigma'))
    for i, (name, p) in enumerate(model.named_parameters()):
        name = name.replace('module_list.', '')
        print('%5g %40s %9s %12g %20s %10.3g %10.3g' % (
            i, name, p.requires_grad, p.numel(), list(p.shape), p.mean(), p.std()))
    print('Model Summary: %g layers, %g parameters, %g gradients' % (i + 1, n_p, n_g))


def coco_class_weights():  # frequency of each class in coco train2014
    weights = 1 / torch.FloatTensor(
        [187437, 4955, 30920, 6033, 3838, 4332, 3160, 7051, 7677, 9167, 1316, 1372, 833, 6757, 7355, 3302, 3776, 4671,
         6769, 5706, 3908, 903, 3686, 3596, 6200, 7920, 8779, 4505, 4272, 1862, 4698, 1962, 4403, 6659, 2402, 2689,
         4012, 4175, 3411, 17048, 5637, 14553, 3923, 5539, 4289, 10084, 7018, 4314, 3099, 4638, 4939, 5543, 2038, 4004,
         5053, 4578, 27292, 4113, 5931, 2905, 11174, 2873, 4036, 3415, 1517, 4122, 1980, 4464, 1190, 2302, 156, 3933,
         1877, 17630, 4337, 4624, 1075, 3468, 135, 1380])
    weights /= weights.sum()
    return weights


def coco80_to_coco91_class():  # converts 80-index (val2014) to 91-index (paper)
    # https://tech.amikelive.com/node-718/what-object-categories-labels-are-in-coco-dataset/
    # a = np.loadtxt('data/coco.names', dtype='str', delimiter='\n')
    # b = np.loadtxt('data/coco_paper.names', dtype='str', delimiter='\n')
    # x = [list(a[i] == b).index(True) + 1 for i in range(80)]  # darknet to coco
    x = [1, 2, 3, 4, 5, 6, 7, 8, 9, 10, 11, 13, 14, 15, 16, 17, 18, 19, 20, 21, 22, 23, 24, 25, 27, 28, 31, 32, 33, 34,
         35, 36, 37, 38, 39, 40, 41, 42, 43, 44, 46, 47, 48, 49, 50, 51, 52, 53, 54, 55, 56, 57, 58, 59, 60, 61, 62, 63,
         64, 65, 67, 70, 72, 73, 74, 75, 76, 77, 78, 79, 80, 81, 82, 84, 85, 86, 87, 88, 89, 90]
    return x


def weights_init_normal(m):
    classname = m.__class__.__name__
    if classname.find('Conv') != -1:
        torch.nn.init.normal_(m.weight.data, 0.0, 0.03)
    elif classname.find('BatchNorm2d') != -1:
        torch.nn.init.normal_(m.weight.data, 1.0, 0.03)
        torch.nn.init.constant_(m.bias.data, 0.0)


def xyxy2xywh(x):
    # Convert bounding box format from [x1, y1, x2, y2] to [x, y, w, h]
    y = torch.zeros_like(x) if isinstance(x, torch.Tensor) else np.zeros_like(x)
    y[:, 0] = (x[:, 0] + x[:, 2]) / 2
    y[:, 1] = (x[:, 1] + x[:, 3]) / 2
    y[:, 2] = x[:, 2] - x[:, 0]
    y[:, 3] = x[:, 3] - x[:, 1]
    return y


def xywh2xyxy(x):
    # Convert bounding box format from [x, y, w, h] to [x1, y1, x2, y2]
    y = torch.zeros_like(x) if isinstance(x, torch.Tensor) else np.zeros_like(x)
    y[:, 0] = x[:, 0] - x[:, 2] / 2
    y[:, 1] = x[:, 1] - x[:, 3] / 2
    y[:, 2] = x[:, 0] + x[:, 2] / 2
    y[:, 3] = x[:, 1] + x[:, 3] / 2
    return y


def scale_coords(img_size, coords, img0_shape):
    # Rescale x1, y1, x2, y2 from 416 to image size
    gain = float(img_size) / max(img0_shape)  # gain  = old / new
    pad_x = (img_size - img0_shape[1] * gain) / 2  # width padding
    pad_y = (img_size - img0_shape[0] * gain) / 2  # height padding
    coords[:, [0, 2]] -= pad_x
    coords[:, [1, 3]] -= pad_y
    coords[:, :4] /= gain
    coords[:, :4] = torch.clamp(coords[:, :4], min=0)
    return coords


def ap_per_class(tp, conf, pred_cls, target_cls):
    """ Compute the average precision, given the recall and precision curves.
    Source: https://github.com/rafaelpadilla/Object-Detection-Metrics.
    # Arguments
        tp:    True positives (list).
        conf:  Objectness value from 0-1 (list).
        pred_cls: Predicted object classes (list).
        target_cls: True object classes (list).
    # Returns
        The average precision as computed in py-faster-rcnn.
    """

    # Sort by objectness
    i = np.argsort(-conf)
    tp, conf, pred_cls = tp[i], conf[i], pred_cls[i]

    # Find unique classes
    unique_classes = np.unique(target_cls)

    # Create Precision-Recall curve and compute AP for each class
    ap, p, r = [], [], []
    for c in unique_classes:
        i = pred_cls == c
        n_gt = (target_cls == c).sum()  # Number of ground truth objects
        n_p = i.sum()  # Number of predicted objects

        if n_p == 0 and n_gt == 0:
            continue
        elif n_p == 0 or n_gt == 0:
            ap.append(0)
            r.append(0)
            p.append(0)
        else:
            # Accumulate FPs and TPs
            fpc = (1 - tp[i]).cumsum()
            tpc = (tp[i]).cumsum()

            # Recall
            recall_curve = tpc / (n_gt + 1e-16)
            r.append(recall_curve[-1])

            # Precision
            precision_curve = tpc / (tpc + fpc)
            p.append(precision_curve[-1])

            # AP from recall-precision curve
            ap.append(compute_ap(recall_curve, precision_curve))

            # Plot
            # plt.plot(recall_curve, precision_curve)

    # Compute F1 score (harmonic mean of precision and recall)
    p, r, ap = np.array(p), np.array(r), np.array(ap)
    f1 = 2 * p * r / (p + r + 1e-16)

    return p, r, ap, f1, unique_classes.astype('int32')


def compute_ap(recall, precision):
    """ Compute the average precision, given the recall and precision curves.
    Source: https://github.com/rbgirshick/py-faster-rcnn.
    # Arguments
        recall:    The recall curve (list).
        precision: The precision curve (list).
    # Returns
        The average precision as computed in py-faster-rcnn.
    """
    # correct AP calculation
    # first append sentinel values at the end

    mrec = np.concatenate(([0.], recall, [1.]))
    mpre = np.concatenate(([0.], precision, [0.]))

    # compute the precision envelope
    for i in range(mpre.size - 1, 0, -1):
        mpre[i - 1] = np.maximum(mpre[i - 1], mpre[i])

    # to calculate area under PR curve, look for points
    # where X axis (recall) changes value
    i = np.where(mrec[1:] != mrec[:-1])[0]

    # and sum (\Delta recall) * prec
    ap = np.sum((mrec[i + 1] - mrec[i]) * mpre[i + 1])
    return ap


def bbox_iou(box1, box2, x1y1x2y2=True):
    # Returns the IoU of box1 to box2. box1 is 4, box2 is nx4
    box2 = box2.t()

    # Get the coordinates of bounding boxes
    if x1y1x2y2:
        # x1, y1, x2, y2 = box1
        b1_x1, b1_y1, b1_x2, b1_y2 = box1[0], box1[1], box1[2], box1[3]
        b2_x1, b2_y1, b2_x2, b2_y2 = box2[0], box2[1], box2[2], box2[3]
    else:
        # x, y, w, h = box1
        b1_x1, b1_x2 = box1[0] - box1[2] / 2, box1[0] + box1[2] / 2
        b1_y1, b1_y2 = box1[1] - box1[3] / 2, box1[1] + box1[3] / 2
        b2_x1, b2_x2 = box2[0] - box2[2] / 2, box2[0] + box2[2] / 2
        b2_y1, b2_y2 = box2[1] - box2[3] / 2, box2[1] + box2[3] / 2

    # Intersection area
    inter_area = (torch.min(b1_x2, b2_x2) - torch.max(b1_x1, b2_x1)).clamp(0) * \
                 (torch.min(b1_y2, b2_y2) - torch.max(b1_y1, b2_y1)).clamp(0)

    # Union Area
    union_area = ((b1_x2 - b1_x1) * (b1_y2 - b1_y1) + 1e-16) + \
                 (b2_x2 - b2_x1) * (b2_y2 - b2_y1) - inter_area

    return inter_area / union_area  # iou


def wh_iou(box1, box2):
    # Returns the IoU of wh1 to wh2. wh1 is 2, wh2 is nx2
    box2 = box2.t()

    # w, h = box1
    w1, h1 = box1[0], box1[1]
    w2, h2 = box2[0], box2[1]

    # Intersection area
    inter_area = torch.min(w1, w2) * torch.min(h1, h2)

    # Union Area
    union_area = (w1 * h1 + 1e-16) + w2 * h2 - inter_area

    return inter_area / union_area  # iou


def compute_loss(p, targets):  # predictions, targets
    FT = torch.cuda.FloatTensor if p[0].is_cuda else torch.FloatTensor
    lxy, lwh, lcls, lconf = FT([0]), FT([0]), FT([0]), FT([0])
    txy, twh, tcls, indices = targets
    MSE = nn.MSELoss()
    CE = nn.CrossEntropyLoss()
    BCE = nn.BCEWithLogitsLoss()

    # Compute losses
    # gp = [x.numel() for x in tconf]  # grid points
    for i, pi0 in enumerate(p):  # layer i predictions, i
        b, a, gj, gi = indices[i]  # image, anchor, gridx, gridy
        tconf = torch.zeros_like(pi0[..., 0])  # conf
        nt = len(b)  # number of targets

        # Compute losses
        k = 1  # nt / bs
        if nt:
            pi = pi0[b, a, gj, gi]  # predictions closest to anchors
            tconf[b, a, gj, gi] = 1  # conf

            lxy += (k * 8) * MSE(torch.sigmoid(pi[..., 0:2]), txy[i])  # xy loss
            lwh += (k * 4) * MSE(pi[..., 2:4], twh[i])  # wh yolo loss
            # lwh += (k * 4) * MSE(torch.sigmoid(pi[..., 2:4]), twh[i])  # wh power loss
            lcls += (k * 1) * CE(pi[..., 5:], tcls[i])  # class_conf loss

        # pos_weight = FT([gp[i] / min(gp) * 4.])
        # BCE = nn.BCEWithLogitsLoss(pos_weight=pos_weight)
        lconf += (k * 64) * BCE(pi0[..., 4], tconf)  # obj_conf loss
    loss = lxy + lwh + lconf + lcls

    # Add to dictionary
    d = defaultdict(float)
    losses = [loss.item(), lxy.item(), lwh.item(), lconf.item(), lcls.item()]
    for k, v in zip(['total', 'xy', 'wh', 'conf', 'cls'], losses):
        d[k] = v

    return loss, d


def build_targets(model, targets):
    # targets = [image, class, x, y, w, h]
    if type(model) in (nn.parallel.DataParallel, nn.parallel.DistributedDataParallel):
        model = model.module

    nt = len(targets)
    txy, twh, tcls, indices = [], [], [], []
    for i in model.yolo_layers:
        layer = model.module_list[i][0]

        # iou of targets-anchors
        t, a = targets, []
        gwh = targets[:, 4:6] * layer.nG
        if nt:
            iou = [wh_iou(x, gwh) for x in layer.anchor_vec]
            iou, a = torch.stack(iou, 0).max(0)  # best iou and anchor

            # reject below threshold ious (OPTIONAL, increases P, lowers R)
            reject = True
            if reject:
                j = iou > 0.10
                t, a, gwh = targets[j], a[j], gwh[j]

        # Indices
        b, c = t[:, :2].long().t()  # target image, class
        gxy = t[:, 2:4] * layer.nG
        gi, gj = gxy.long().t()  # grid_i, grid_j
        indices.append((b, a, gj, gi))

        # XY coordinates
        txy.append(gxy - gxy.floor())

        # Width and height
        twh.append(torch.log(gwh / layer.anchor_vec[a]))  # wh yolo method
        # twh.append((gwh / layer.anchor_vec[a]) ** (1 / 3) / 2)  # wh power method

        # Class
        tcls.append(c)
<<<<<<< HEAD
        if nt:
            assert c.max() <= layer.nC, 'Target classes exceed model classes'
=======
        if c.shape[0]:
            assert c.max() <= layer.nC, 'Target classes exceed model classes'

    return txy, twh, tcls, indices
>>>>>>> 24f86b00


def non_max_suppression(prediction, conf_thres=0.5, nms_thres=0.5):
    """
    Removes detections with lower object confidence score than 'conf_thres'
    Non-Maximum Suppression to further filter detections.
    Returns detections with shape:
        (x1, y1, x2, y2, object_conf, class_conf, class)
    """

    min_wh = 2  # (pixels) minimum box width and height

    output = [None] * len(prediction)
    for image_i, pred in enumerate(prediction):
        # Experiment: Prior class size rejection
        # x, y, w, h = pred[:, 0], pred[:, 1], pred[:, 2], pred[:, 3]
        # a = w * h  # area
        # ar = w / (h + 1e-16)  # aspect ratio
        # n = len(w)
        # log_w, log_h, log_a, log_ar = torch.log(w), torch.log(h), torch.log(a), torch.log(ar)
        # shape_likelihood = np.zeros((n, 60), dtype=np.float32)
        # x = np.concatenate((log_w.reshape(-1, 1), log_h.reshape(-1, 1)), 1)
        # from scipy.stats import multivariate_normal
        # for c in range(60):
        # shape_likelihood[:, c] =
        #   multivariate_normal.pdf(x, mean=mat['class_mu'][c, :2], cov=mat['class_cov'][c, :2, :2])

        # Filter out confidence scores below threshold
        class_conf, class_pred = pred[:, 5:].max(1)
        pred[:, 4] *= class_conf

        i = (pred[:, 4] > conf_thres) & (pred[:, 2] > min_wh) & (pred[:, 3] > min_wh)
        pred = pred[i]

        # If none are remaining => process next image
        if len(pred) == 0:
            continue

        # Select predicted classes
        class_conf = class_conf[i]
        class_pred = class_pred[i].unsqueeze(1).float()

        # Box (center x, center y, width, height) to (x1, y1, x2, y2)
        pred[:, :4] = xywh2xyxy(pred[:, :4])
        # pred[:, 4] *= class_conf  # improves mAP from 0.549 to 0.551

        # Detections ordered as (x1y1x2y2, obj_conf, class_conf, class_pred)
        pred = torch.cat((pred[:, :5], class_conf.unsqueeze(1), class_pred), 1)

        # Get detections sorted by decreasing confidence scores
        pred = pred[(-pred[:, 4]).argsort()]

        det_max = []
        nms_style = 'MERGE'  # 'OR' (default), 'AND', 'MERGE' (experimental)
        for c in pred[:, -1].unique():
            dc = pred[pred[:, -1] == c]  # select class c
            dc = dc[:min(len(dc), 100)]  # limit to first 100 boxes: https://github.com/ultralytics/yolov3/issues/117

            # No NMS required if only 1 prediction
            if len(dc) == 1:
                det_max.append(dc)
                continue

            # Non-maximum suppression
            if nms_style == 'OR':  # default
                # METHOD1
                # ind = list(range(len(dc)))
                # while len(ind):
                # j = ind[0]
                # det_max.append(dc[j:j + 1])  # save highest conf detection
                # reject = (bbox_iou(dc[j], dc[ind]) > nms_thres).nonzero()
                # [ind.pop(i) for i in reversed(reject)]

                # METHOD2
                while dc.shape[0]:
                    det_max.append(dc[:1])  # save highest conf detection
                    if len(dc) == 1:  # Stop if we're at the last detection
                        break
                    iou = bbox_iou(dc[0], dc[1:])  # iou with other boxes
                    dc = dc[1:][iou < nms_thres]  # remove ious > threshold

            elif nms_style == 'AND':  # requires overlap, single boxes erased
                while len(dc) > 1:
                    iou = bbox_iou(dc[0], dc[1:])  # iou with other boxes
                    if iou.max() > 0.5:
                        det_max.append(dc[:1])
                    dc = dc[1:][iou < nms_thres]  # remove ious > threshold

            elif nms_style == 'MERGE':  # weighted mixture box
                while len(dc):
                    if len(dc) == 1:
                        det_max.append(dc)
                        break
                    i = bbox_iou(dc[0], dc) > nms_thres  # iou with other boxes
                    weights = dc[i, 4:5]
                    dc[0, :4] = (weights * dc[i, :4]).sum(0) / weights.sum()
                    det_max.append(dc[:1])
                    dc = dc[i == 0]

        if len(det_max):
            det_max = torch.cat(det_max)  # concatenate
            output[image_i] = det_max[(-det_max[:, 4]).argsort()]  # sort

    return output


def get_yolo_layers(model):
    bool_vec = [x['type'] == 'yolo' for x in model.module_defs]
    return [i for i, x in enumerate(bool_vec) if x]  # [82, 94, 106] for yolov3


def strip_optimizer_from_checkpoint(filename='weights/best.pt'):
    # Strip optimizer from *.pt files for lighter files (reduced by 2/3 size)
    a = torch.load(filename, map_location='cpu')
    a['optimizer'] = []
    torch.save(a, filename.replace('.pt', '_lite.pt'))


def coco_class_count(path='../coco/labels/train2014/'):
    # Histogram of occurrences per class
    nC = 80  # number classes
    x = np.zeros(nC, dtype='int32')
    files = sorted(glob.glob('%s/*.*' % path))
    for i, file in enumerate(files):
        labels = np.loadtxt(file, dtype=np.float32).reshape(-1, 5)
        x += np.bincount(labels[:, 0].astype('int32'), minlength=nC)
        print(i, len(files))


def coco_only_people(path='../coco/labels/val2014/'):
    # Find images with only people
    files = sorted(glob.glob('%s/*.*' % path))
    for i, file in enumerate(files):
        labels = np.loadtxt(file, dtype=np.float32).reshape(-1, 5)
        if all(labels[:, 0] == 0):
            print(labels.shape[0], file)


# Plotting functions ---------------------------------------------------------------------------------------------------

def plot_one_box(x, img, color=None, label=None, line_thickness=None):
    # Plots one bounding box on image img
    tl = line_thickness or round(0.002 * max(img.shape[0:2])) + 1  # line thickness
    color = color or [random.randint(0, 255) for _ in range(3)]
    c1, c2 = (int(x[0]), int(x[1])), (int(x[2]), int(x[3]))
    cv2.rectangle(img, c1, c2, color, thickness=tl)
    if label:
        tf = max(tl - 1, 1)  # font thickness
        t_size = cv2.getTextSize(label, 0, fontScale=tl / 3, thickness=tf)[0]
        c2 = c1[0] + t_size[0], c1[1] - t_size[1] - 3
        cv2.rectangle(img, c1, c2, color, -1)  # filled
        cv2.putText(img, label, (c1[0], c1[1] - 2), 0, tl / 3, [225, 255, 255], thickness=tf, lineType=cv2.LINE_AA)


def plot_wh_methods():  # from utils.utils import *; plot_wh_methods()
    # Compares the two methods for width-height anchor multiplication
    # https://github.com/ultralytics/yolov3/issues/168
    x = np.arange(-4.0, 4.0, .1)
    ya = np.exp(x)
    yb = torch.sigmoid(torch.from_numpy(x)).numpy() * 2

    fig = plt.figure(figsize=(6, 3), dpi=150)
    plt.plot(x, ya, '.-', label='yolo method')
    plt.plot(x, yb ** 2, '.-', label='^2 power method')
    plt.plot(x, yb ** 2.5, '.-', label='^2.5 power method')
    plt.xlim(left=-4, right=4)
    plt.ylim(bottom=0, top=6)
    plt.xlabel('input')
    plt.ylabel('output')
    plt.legend()
    fig.tight_layout()
    fig.savefig('comparison.png', dpi=300)


def plot_images(imgs, targets, fname='images.jpg'):
    # Plots training images overlaid with targets
    imgs = imgs.cpu().numpy()
    targets = targets.cpu().numpy()

    fig = plt.figure(figsize=(10, 10))
    img_size = imgs.shape[3]
    bs = imgs.shape[0]  # batch size
    sp = np.ceil(bs ** 0.5)  # subplots

    for i in range(bs):
        boxes = xywh2xyxy(targets[targets[:, 0] == i, 2:6]).T * img_size
        plt.subplot(sp, sp, i + 1).imshow(imgs[i].transpose(1, 2, 0))
        plt.plot(boxes[[0, 2, 2, 0, 0]], boxes[[1, 1, 3, 3, 1]], '.-')
        plt.axis('off')
    fig.tight_layout()
    fig.savefig(fname, dpi=300)
    plt.close()


def plot_results(start=0, stop=0):  # from utils.utils import *; plot_results()
    # Plot training results files 'results*.txt'
    # import os; os.system('wget https://storage.googleapis.com/ultralytics/yolov3/results_v3.txt')

    fig = plt.figure(figsize=(14, 7))
    s = ['X + Y', 'Width + Height', 'Confidence', 'Classification', 'Train Loss', 'Precision', 'Recall', 'mAP', 'F1',
         'Test Loss']
    for f in sorted(glob.glob('results*.txt')):
        results = np.loadtxt(f, usecols=[2, 3, 4, 5, 6, 9, 10, 11, 12, 13]).T
        n = results.shape[1]  # number of rows
        x = range(start, min(stop, n) if stop else n)
        for i in range(10):
            plt.subplot(2, 5, i + 1)
            plt.plot(x, results[i, x].clip(max=500), marker='.', label=f.replace('.txt', ''))
            plt.title(s[i])
            if i == 0:
                plt.legend()
    fig.tight_layout()
    fig.savefig('results.png', dpi=300)<|MERGE_RESOLUTION|>--- conflicted
+++ resolved
@@ -321,15 +321,10 @@
 
         # Class
         tcls.append(c)
-<<<<<<< HEAD
         if nt:
             assert c.max() <= layer.nC, 'Target classes exceed model classes'
-=======
-        if c.shape[0]:
-            assert c.max() <= layer.nC, 'Target classes exceed model classes'
 
     return txy, twh, tcls, indices
->>>>>>> 24f86b00
 
 
 def non_max_suppression(prediction, conf_thres=0.5, nms_thres=0.5):
