import glob
import math
import os
import random
import shutil
from pathlib import Path

import cv2
import matplotlib
import matplotlib.pyplot as plt
import numpy as np
import torch
import torch.nn as nn
import torchvision
from tqdm import tqdm

from . import torch_utils  # , google_utils

matplotlib.rc('font', **{'size': 11})

# Set printoptions
torch.set_printoptions(linewidth=320, precision=5, profile='long')
np.set_printoptions(linewidth=320, formatter={'float_kind': '{:11.5g}'.format})  # format short g, %precision=5

# Prevent OpenCV from multithreading (to use PyTorch DataLoader)
cv2.setNumThreads(0)


def floatn(x, n=3):  # format floats to n decimals
    return float(format(x, '.%gf' % n))


def init_seeds(seed=0):
    random.seed(seed)
    np.random.seed(seed)
    torch_utils.init_seeds(seed=seed)


def load_classes(path):
    # Loads *.names file at 'path'
    with open(path, 'r') as f:
        names = f.read().split('\n')
    return list(filter(None, names))  # filter removes empty strings (such as last line)


def labels_to_class_weights(labels, nc=80):
    # Get class weights (inverse frequency) from training labels
    if labels[0] is None:  # no labels loaded
        return torch.Tensor()

    labels = np.concatenate(labels, 0)  # labels.shape = (866643, 5) for COCO
    classes = labels[:, 0].astype(np.int)  # labels = [class xywh]
    weights = np.bincount(classes, minlength=nc)  # occurences per class

    # Prepend gridpoint count (for uCE trianing)
    # gpi = ((320 / 32 * np.array([1, 2, 4])) ** 2 * 3).sum()  # gridpoints per image
    # weights = np.hstack([gpi * len(labels)  - weights.sum() * 9, weights * 9]) ** 0.5  # prepend gridpoints to start

    weights[weights == 0] = 1  # replace empty bins with 1
    weights = 1 / weights  # number of targets per class
    weights /= weights.sum()  # normalize
    return torch.from_numpy(weights)


def labels_to_image_weights(labels, nc=80, class_weights=np.ones(80)):
    # Produces image weights based on class mAPs
    n = len(labels)
    class_counts = np.array([np.bincount(labels[i][:, 0].astype(np.int), minlength=nc) for i in range(n)])
    image_weights = (class_weights.reshape(1, nc) * class_counts).sum(1)
    # index = random.choices(range(n), weights=image_weights, k=1)  # weight image sample
    return image_weights


def coco_class_weights():  # frequency of each class in coco train2014
    n = [187437, 4955, 30920, 6033, 3838, 4332, 3160, 7051, 7677, 9167, 1316, 1372, 833, 6757, 7355, 3302, 3776, 4671,
         6769, 5706, 3908, 903, 3686, 3596, 6200, 7920, 8779, 4505, 4272, 1862, 4698, 1962, 4403, 6659, 2402, 2689,
         4012, 4175, 3411, 17048, 5637, 14553, 3923, 5539, 4289, 10084, 7018, 4314, 3099, 4638, 4939, 5543, 2038, 4004,
         5053, 4578, 27292, 4113, 5931, 2905, 11174, 2873, 4036, 3415, 1517, 4122, 1980, 4464, 1190, 2302, 156, 3933,
         1877, 17630, 4337, 4624, 1075, 3468, 135, 1380]
    weights = 1 / torch.Tensor(n)
    weights /= weights.sum()
    # with open('data/coco.names', 'r') as f:
    #     for k, v in zip(f.read().splitlines(), n):
    #         print('%20s: %g' % (k, v))
    return weights


def coco80_to_coco91_class():  # converts 80-index (val2014) to 91-index (paper)
    # https://tech.amikelive.com/node-718/what-object-categories-labels-are-in-coco-dataset/
    # a = np.loadtxt('data/coco.names', dtype='str', delimiter='\n')
    # b = np.loadtxt('data/coco_paper.names', dtype='str', delimiter='\n')
    # x1 = [list(a[i] == b).index(True) + 1 for i in range(80)]  # darknet to coco
    # x2 = [list(b[i] == a).index(True) if any(b[i] == a) else None for i in range(91)]  # coco to darknet
    x = [1, 2, 3, 4, 5, 6, 7, 8, 9, 10, 11, 13, 14, 15, 16, 17, 18, 19, 20, 21, 22, 23, 24, 25, 27, 28, 31, 32, 33, 34,
         35, 36, 37, 38, 39, 40, 41, 42, 43, 44, 46, 47, 48, 49, 50, 51, 52, 53, 54, 55, 56, 57, 58, 59, 60, 61, 62, 63,
         64, 65, 67, 70, 72, 73, 74, 75, 76, 77, 78, 79, 80, 81, 82, 84, 85, 86, 87, 88, 89, 90]
    return x


def weights_init_normal(m):
    classname = m.__class__.__name__
    if classname.find('Conv') != -1:
        torch.nn.init.normal_(m.weight.data, 0.0, 0.03)
    elif classname.find('BatchNorm2d') != -1:
        torch.nn.init.normal_(m.weight.data, 1.0, 0.03)
        torch.nn.init.constant_(m.bias.data, 0.0)


def xyxy2xywh(x):
    # Convert bounding box format from [x1, y1, x2, y2] to [x, y, w, h]
    y = torch.zeros_like(x) if isinstance(x, torch.Tensor) else np.zeros_like(x)
    y[:, 0] = (x[:, 0] + x[:, 2]) / 2
    y[:, 1] = (x[:, 1] + x[:, 3]) / 2
    y[:, 2] = x[:, 2] - x[:, 0]
    y[:, 3] = x[:, 3] - x[:, 1]
    return y


def xywh2xyxy(x):
    # Convert bounding box format from [x, y, w, h] to [x1, y1, x2, y2]
    y = torch.zeros_like(x) if isinstance(x, torch.Tensor) else np.zeros_like(x)
    y[:, 0] = x[:, 0] - x[:, 2] / 2
    y[:, 1] = x[:, 1] - x[:, 3] / 2
    y[:, 2] = x[:, 0] + x[:, 2] / 2
    y[:, 3] = x[:, 1] + x[:, 3] / 2
    return y


# def xywh2xyxy(box):
#     # Convert nx4 boxes from [x, y, w, h] to [x1, y1, x2, y2]
#     if isinstance(box, torch.Tensor):
#         x, y, w, h = box.t()
#         return torch.stack((x - w / 2, y - h / 2, x + w / 2, y + h / 2)).t()
#     else:  # numpy
#         x, y, w, h = box.T
#         return np.stack((x - w / 2, y - h / 2, x + w / 2, y + h / 2)).T
#
#
# def xyxy2xywh(box):
#     # Convert nx4 boxes from [x1, y1, x2, y2] to [x, y, w, h]
#     if isinstance(box, torch.Tensor):
#         x1, y1, x2, y2 = box.t()
#         return torch.stack(((x1 + x2) / 2, (y1 + y2) / 2, x2 - x1, y2 - y1)).t()
#     else:  # numpy
#         x1, y1, x2, y2 = box.T
#         return np.stack(((x1 + x2) / 2, (y1 + y2) / 2, x2 - x1, y2 - y1)).T


def scale_coords(img1_shape, coords, img0_shape, ratio_pad=None):
    # Rescale coords (xyxy) from img1_shape to img0_shape
    if ratio_pad is None:  # calculate from img0_shape
        gain = max(img1_shape) / max(img0_shape)  # gain  = old / new
        pad = (img1_shape[1] - img0_shape[1] * gain) / 2, (img1_shape[0] - img0_shape[0] * gain) / 2  # wh padding
    else:
        gain = ratio_pad[0][0]
        pad = ratio_pad[1]

    coords[:, [0, 2]] -= pad[0]  # x padding
    coords[:, [1, 3]] -= pad[1]  # y padding
    coords[:, :4] /= gain
    clip_coords(coords, img0_shape)
    return coords


def clip_coords(boxes, img_shape):
    # Clip bounding xyxy bounding boxes to image shape (height, width)
    boxes[:, [0, 2]] = boxes[:, [0, 2]].clamp(min=0, max=img_shape[1])  # clip x
    boxes[:, [1, 3]] = boxes[:, [1, 3]].clamp(min=0, max=img_shape[0])  # clip y


def ap_per_class(tp, conf, pred_cls, target_cls):
    """ Compute the average precision, given the recall and precision curves.
    Source: https://github.com/rafaelpadilla/Object-Detection-Metrics.
    # Arguments
        tp:    True positives (nparray, nx1 or nx10).
        conf:  Objectness value from 0-1 (nparray).
        pred_cls: Predicted object classes (nparray).
        target_cls: True object classes (nparray).
    # Returns
        The average precision as computed in py-faster-rcnn.
    """

    # Sort by objectness
    i = np.argsort(-conf)
    tp, conf, pred_cls = tp[i], conf[i], pred_cls[i]

    # Find unique classes
    unique_classes = np.unique(target_cls)

    # Create Precision-Recall curve and compute AP for each class
    pr_score = 0.5  # score to evaluate P and R https://github.com/ultralytics/yolov3/issues/898
    s = [len(unique_classes), tp.shape[1]]  # number class, number iou thresholds (i.e. 10 for mAP0.5...0.95)
    ap, p, r = np.zeros(s), np.zeros(s), np.zeros(s)
    for ci, c in enumerate(unique_classes):
        i = pred_cls == c
        n_gt = (target_cls == c).sum()  # Number of ground truth objects
        n_p = i.sum()  # Number of predicted objects

        if n_p == 0 or n_gt == 0:
            continue
        else:
            # Accumulate FPs and TPs
            fpc = (1 - tp[i]).cumsum(0)
            tpc = tp[i].cumsum(0)

            # Recall
            recall = tpc / (n_gt + 1e-16)  # recall curve
            r[ci] = np.interp(-pr_score, -conf[i], recall[:, 0])  # r at pr_score, negative x, xp because xp decreases

            # Precision
            precision = tpc / (tpc + fpc)  # precision curve
            p[ci] = np.interp(-pr_score, -conf[i], precision[:, 0])  # p at pr_score

            # AP from recall-precision curve
            for j in range(tp.shape[1]):
                ap[ci, j] = compute_ap(recall[:, j], precision[:, j])

            # Plot
<<<<<<< HEAD
            # fig, ax = plt.subplots(1, 1, figsize=(4, 4))
=======
            # fig, ax = plt.subplots(1, 1, figsize=(5, 5))
>>>>>>> d55dbc1f
            # ax.plot(recall, precision)
            # ax.set_xlabel('Recall')
            # ax.set_ylabel('Precision')
            # ax.set_xlim(0, 1.01)
            # ax.set_ylim(0, 1.01)
            # fig.tight_layout()
            # fig.savefig('PR_curve.png', dpi=300)

    # Compute F1 score (harmonic mean of precision and recall)
    f1 = 2 * p * r / (p + r + 1e-16)

    return p, r, ap, f1, unique_classes.astype('int32')


def compute_ap(recall, precision):
    """ Compute the average precision, given the recall and precision curves.
    Source: https://github.com/rbgirshick/py-faster-rcnn.
    # Arguments
        recall:    The recall curve (list).
        precision: The precision curve (list).
    # Returns
        The average precision as computed in py-faster-rcnn.
    """

    # Append sentinel values to beginning and end
    mrec = np.concatenate(([0.], recall, [min(recall[-1] + 1E-3, 1.)]))
    mpre = np.concatenate(([0.], precision, [0.]))

    # Compute the precision envelope
    mpre = np.flip(np.maximum.accumulate(np.flip(mpre)))

    # Integrate area under curve
    method = 'interp'  # methods: 'continuous', 'interp'
    if method == 'interp':
        x = np.linspace(0, 1, 101)  # 101-point interp (COCO)
        ap = np.trapz(np.interp(x, mrec, mpre), x)  # integrate
    else:  # 'continuous'
        i = np.where(mrec[1:] != mrec[:-1])[0]  # points where x axis (recall) changes
        ap = np.sum((mrec[i + 1] - mrec[i]) * mpre[i + 1])  # area under curve

    return ap


def bbox_iou(box1, box2, x1y1x2y2=True, GIoU=False, DIoU=False, CIoU=False):
    # Returns the IoU of box1 to box2. box1 is 4, box2 is nx4
    box2 = box2.t()

    # Get the coordinates of bounding boxes
    if x1y1x2y2:  # x1, y1, x2, y2 = box1
        b1_x1, b1_y1, b1_x2, b1_y2 = box1[0], box1[1], box1[2], box1[3]
        b2_x1, b2_y1, b2_x2, b2_y2 = box2[0], box2[1], box2[2], box2[3]
    else:  # x, y, w, h = box1
        b1_x1, b1_x2 = box1[0] - box1[2] / 2, box1[0] + box1[2] / 2
        b1_y1, b1_y2 = box1[1] - box1[3] / 2, box1[1] + box1[3] / 2
        b2_x1, b2_x2 = box2[0] - box2[2] / 2, box2[0] + box2[2] / 2
        b2_y1, b2_y2 = box2[1] - box2[3] / 2, box2[1] + box2[3] / 2

    # Intersection area
    inter = (torch.min(b1_x2, b2_x2) - torch.max(b1_x1, b2_x1)).clamp(0) * \
            (torch.min(b1_y2, b2_y2) - torch.max(b1_y1, b2_y1)).clamp(0)

    # Union Area
    w1, h1 = b1_x2 - b1_x1, b1_y2 - b1_y1
    w2, h2 = b2_x2 - b2_x1, b2_y2 - b2_y1
    union = (w1 * h1 + 1e-16) + w2 * h2 - inter

    iou = inter / union  # iou
    if GIoU or DIoU or CIoU:
        cw = torch.max(b1_x2, b2_x2) - torch.min(b1_x1, b2_x1)  # convex (smallest enclosing box) width
        ch = torch.max(b1_y2, b2_y2) - torch.min(b1_y1, b2_y1)  # convex height
        if GIoU:  # Generalized IoU https://arxiv.org/pdf/1902.09630.pdf
            c_area = cw * ch + 1e-16  # convex area
            return iou - (c_area - union) / c_area  # GIoU
        if DIoU or CIoU:  # Distance or Complete IoU https://arxiv.org/abs/1911.08287v1
            # convex diagonal squared
            c2 = cw ** 2 + ch ** 2 + 1e-16
            # centerpoint distance squared
            rho2 = ((b2_x1 + b2_x2) - (b1_x1 + b1_x2)) ** 2 / 4 + ((b2_y1 + b2_y2) - (b1_y1 + b1_y2)) ** 2 / 4
            if DIoU:
                return iou - rho2 / c2  # DIoU
            elif CIoU:  # https://github.com/Zzh-tju/DIoU-SSD-pytorch/blob/master/utils/box/box_utils.py#L47
                v = (4 / math.pi ** 2) * torch.pow(torch.atan(w2 / h2) - torch.atan(w1 / h1), 2)
                with torch.no_grad():
                    alpha = v / (1 - iou + v)
                return iou - (rho2 / c2 + v * alpha)  # CIoU

    return iou


def box_iou(boxes1, boxes2):
    # https://github.com/pytorch/vision/blob/master/torchvision/ops/boxes.py
    """
    Return intersection-over-union (Jaccard index) of boxes.
    Both sets of boxes are expected to be in (x1, y1, x2, y2) format.
    Arguments:
        boxes1 (Tensor[N, 4])
        boxes2 (Tensor[M, 4])
    Returns:
        iou (Tensor[N, M]): the NxM matrix containing the pairwise
            IoU values for every element in boxes1 and boxes2
    """

    def box_area(box):
        # box = 4xn
        return (box[2] - box[0]) * (box[3] - box[1])

    area1 = box_area(boxes1.t())
    area2 = box_area(boxes2.t())

    lt = torch.max(boxes1[:, None, :2], boxes2[:, :2])  # [N,M,2]
    rb = torch.min(boxes1[:, None, 2:], boxes2[:, 2:])  # [N,M,2]

    inter = (rb - lt).clamp(min=0).prod(2)  # [N,M]
    return inter / (area1[:, None] + area2 - inter)  # iou = inter / (area1 + area2 - inter)


def wh_iou(wh1, wh2):
    # Returns the nxm IoU matrix. wh1 is nx2, wh2 is mx2
    wh1 = wh1[:, None]  # [N,1,2]
    wh2 = wh2[None]  # [1,M,2]
    inter = torch.min(wh1, wh2).prod(2)  # [N,M]
    return inter / (wh1.prod(2) + wh2.prod(2) - inter)  # iou = inter / (area1 + area2 - inter)


class FocalLoss(nn.Module):
    # Wraps focal loss around existing loss_fcn() https://arxiv.org/pdf/1708.02002.pdf
    # i.e. criteria = FocalLoss(nn.BCEWithLogitsLoss(), gamma=2.5)
    def __init__(self, loss_fcn, gamma=0.5, alpha=1):
        super(FocalLoss, self).__init__()
        self.loss_fcn = loss_fcn
        self.gamma = gamma
        self.alpha = alpha
        self.reduction = loss_fcn.reduction
        self.loss_fcn.reduction = 'none'  # required to apply FL to each element

    def forward(self, input, target):
        loss = self.loss_fcn(input, target)
        loss *= self.alpha * (1.000001 - torch.exp(-loss)) ** self.gamma  # non-zero power for gradient stability

        if self.reduction == 'mean':
            return loss.mean()
        elif self.reduction == 'sum':
            return loss.sum()
        else:  # 'none'
            return loss


def compute_loss(p, targets, model):  # predictions, targets, model
    ft = torch.cuda.FloatTensor if p[0].is_cuda else torch.Tensor
    lcls, lbox, lobj = ft([0]), ft([0]), ft([0])
    tcls, tbox, indices, anchor_vec = build_targets(model, targets)
    h = model.hyp  # hyperparameters
    arc = model.arc  # # (default, uCE, uBCE) detection architectures
    red = 'mean'  # Loss reduction (sum or mean)

    # Define criteria
    BCEcls = nn.BCEWithLogitsLoss(pos_weight=ft([h['cls_pw']]), reduction=red)
    BCEobj = nn.BCEWithLogitsLoss(pos_weight=ft([h['obj_pw']]), reduction=red)
    BCE = nn.BCEWithLogitsLoss(reduction=red)
    CE = nn.CrossEntropyLoss(reduction=red)  # weight=model.class_weights

    # class label smoothing https://arxiv.org/pdf/1902.04103.pdf eqn 3
    smooth = False
    if smooth:
        e = 0.1  #  class label smoothing epsilon
        cp, cn = 1.0 - e, e / (model.nc - 0.99)  # class positive and negative labels
    else:
        cp, cn = 1.0, 0.0

    if 'F' in arc:  # add focal loss
        g = h['fl_gamma']
        BCEcls, BCEobj, BCE, CE = FocalLoss(BCEcls, g), FocalLoss(BCEobj, g), FocalLoss(BCE, g), FocalLoss(CE, g)

    # Compute losses
    np, ng = 0, 0  # number grid points, targets
    for i, pi in enumerate(p):  # layer index, layer predictions
        b, a, gj, gi = indices[i]  # image, anchor, gridy, gridx
        tobj = torch.zeros_like(pi[..., 0])  # target obj
        np += tobj.numel()

        # Compute losses
        nb = len(b)
        if nb:  # number of targets
            ng += nb
            ps = pi[b, a, gj, gi]  # prediction subset corresponding to targets
            # ps[:, 2:4] = torch.sigmoid(ps[:, 2:4])  # wh power loss (uncomment)

            # GIoU
            pxy = torch.sigmoid(ps[:, 0:2])  # pxy = pxy * s - (s - 1) / 2,  s = 1.5  (scale_xy)
            pwh = torch.exp(ps[:, 2:4]).clamp(max=1E3) * anchor_vec[i]
            pbox = torch.cat((pxy, pwh), 1)  # predicted box
            giou = bbox_iou(pbox.t(), tbox[i], x1y1x2y2=False, GIoU=True)  # giou computation
            lbox += (1.0 - giou).sum() if red == 'sum' else (1.0 - giou).mean()  # giou loss
            tobj[b, a, gj, gi] = (1.0 - model.gr) + model.gr * giou.detach().clamp(0).type(tobj.dtype)  # giou ratio

            if 'default' in arc and model.nc > 1:  # cls loss (only if multiple classes)
                t = torch.zeros_like(ps[:, 5:]) + cn  # targets
                t[range(nb), tcls[i]] = cp
                lcls += BCEcls(ps[:, 5:], t)  # BCE
                # lcls += CE(ps[:, 5:], tcls[i])  # CE

            # Append targets to text file
            # with open('targets.txt', 'a') as file:
            #     [file.write('%11.5g ' * 4 % tuple(x) + '\n') for x in torch.cat((txy[i], twh[i]), 1)]
        if 'default' in arc:  # separate obj and cls
            lobj += BCEobj(pi[..., 4], tobj)  # obj loss

        elif 'BCE' in arc:  # unified BCE (80 classes)
            t = torch.zeros_like(pi[..., 5:])  # targets
            if nb:
                t[b, a, gj, gi, tcls[i]] = 1.0
            lobj += BCE(pi[..., 5:], t)

        elif 'CE' in arc:  # unified CE (1 background + 80 classes)
            t = torch.zeros_like(pi[..., 0], dtype=torch.long)  # targets
            if nb:
                t[b, a, gj, gi] = tcls[i] + 1
            lcls += CE(pi[..., 4:].view(-1, model.nc + 1), t.view(-1))

    lbox *= h['giou']
    lobj *= h['obj']
    lcls *= h['cls']
    if red == 'sum':
        bs = tobj.shape[0]  # batch size
        lobj *= 3 / (6300 * bs) * 2  # 3 / np * 2
        if ng:
            lcls *= 3 / ng / model.nc
            lbox *= 3 / ng

    loss = lbox + lobj + lcls
    return loss, torch.cat((lbox, lobj, lcls, loss)).detach()


def build_targets(model, targets):
    # targets = [image, class, x, y, w, h]

    nt = len(targets)
    tcls, tbox, indices, av = [], [], [], []
    multi_gpu = type(model) in (nn.parallel.DataParallel, nn.parallel.DistributedDataParallel)
    reject, use_all_anchors = True, True
    for i in model.yolo_layers:
        # get number of grid points and anchor vec for this yolo layer
        if multi_gpu:
            ng, anchor_vec = model.module.module_list[i].ng, model.module.module_list[i].anchor_vec
        else:
            ng, anchor_vec = model.module_list[i].ng, model.module_list[i].anchor_vec

        # iou of targets-anchors
        t, a = targets, []
        gwh = t[:, 4:6] * ng
        if nt:
            iou = wh_iou(anchor_vec, gwh)

            if use_all_anchors:
                na = len(anchor_vec)  # number of anchors
                a = torch.arange(na).view((-1, 1)).repeat([1, nt]).view(-1)
                t = targets.repeat([na, 1])
                gwh = gwh.repeat([na, 1])
            else:  # use best anchor only
                iou, a = iou.max(0)  # best iou and anchor

            # reject anchors below iou_thres (OPTIONAL, increases P, lowers R)
            if reject:
                j = iou.view(-1) > model.hyp['iou_t']  # iou threshold hyperparameter
                t, a, gwh = t[j], a[j], gwh[j]

        # Indices
        b, c = t[:, :2].long().t()  # target image, class
        gxy = t[:, 2:4] * ng  # grid x, y
        gi, gj = gxy.long().t()  # grid x, y indices
        indices.append((b, a, gj, gi))

        # Box
        gxy -= gxy.floor()  # xy
        tbox.append(torch.cat((gxy, gwh), 1))  # xywh (grids)
        av.append(anchor_vec[a])  # anchor vec

        # Class
        tcls.append(c)
        if c.shape[0]:  # if any targets
            assert c.max() < model.nc, 'Model accepts %g classes labeled from 0-%g, however you labelled a class %g. ' \
                                       'See https://github.com/ultralytics/yolov3/wiki/Train-Custom-Data' % (
                                           model.nc, model.nc - 1, c.max())

    return tcls, tbox, indices, av


def non_max_suppression(prediction, conf_thres=0.1, iou_thres=0.6, multi_label=True, classes=None, agnostic=False):
    """
    Removes detections with lower object confidence score than 'conf_thres'
    Non-Maximum Suppression to further filter detections.
    Returns detections with shape:
        (x1, y1, x2, y2, object_conf, conf, class)
    """
    # NMS methods https://github.com/ultralytics/yolov3/issues/679 'or', 'and', 'merge', 'vision', 'vision_batch'

    # Box constraints
    min_wh, max_wh = 2, 4096  # (pixels) minimum and maximum box width and height

    method = 'vision_batch'
    batched = 'batch' in method  # run once per image, all classes simultaneously
    nc = prediction[0].shape[1] - 5  # number of classes
    multi_label &= nc > 1  # multiple labels per box
    output = [None] * len(prediction)
    for image_i, pred in enumerate(prediction):
        # Apply conf constraint
        pred = pred[pred[:, 4] > conf_thres]

        # Apply width-height constraint
        pred = pred[((pred[:, 2:4] > min_wh) & (pred[:, 2:4] < max_wh)).all(1)]

        # If none remain process next image
        if not pred.shape[0]:
            continue

        # Compute conf
        pred[..., 5:] *= pred[..., 4:5]  # conf = obj_conf * cls_conf

        # Box (center x, center y, width, height) to (x1, y1, x2, y2)
        box = xywh2xyxy(pred[:, :4])

        # Detections matrix nx6 (xyxy, conf, cls)
        if multi_label:
            i, j = (pred[:, 5:] > conf_thres).nonzero().t()
            pred = torch.cat((box[i], pred[i, j + 5].unsqueeze(1), j.float().unsqueeze(1)), 1)
        else:  # best class only
            conf, j = pred[:, 5:].max(1)
            pred = torch.cat((box, conf.unsqueeze(1), j.float().unsqueeze(1)), 1)

        # Filter by class
        if classes:
            pred = pred[(j.view(-1, 1) == torch.tensor(classes, device=j.device)).any(1)]

        # Apply finite constraint
        if not torch.isfinite(pred).all():
            pred = pred[torch.isfinite(pred).all(1)]

        # If none remain process next image
        if not pred.shape[0]:
            continue

        # Sort by confidence
        if not method.startswith('vision'):
            pred = pred[pred[:, 4].argsort(descending=True)]

        # Batched NMS
        if batched:
            c = pred[:, 5] * 0 if agnostic else pred[:, 5]  # class-agnostic NMS
            boxes, scores = pred[:, :4].clone(), pred[:, 4]
            if method == 'vision_batch':
                i = torchvision.ops.boxes.batched_nms(boxes, scores, c, iou_thres)
            elif method == 'fast_batch':  # FastNMS from https://github.com/dbolya/yolact
                boxes += c.view(-1, 1) * max_wh
                iou = box_iou(boxes, boxes).triu_(diagonal=1)  # upper triangular iou matrix
                i = iou.max(dim=0)[0] < iou_thres

            output[image_i] = pred[i]
            continue

        # All other NMS methods
        det_max = []
        cls = pred[:, -1]
        for c in cls.unique():
            dc = pred[cls == c]  # select class c
            n = len(dc)
            if n == 1:
                det_max.append(dc)  # No NMS required if only 1 prediction
                continue
            elif n > 500:
                dc = dc[:500]  # limit to first 500 boxes: https://github.com/ultralytics/yolov3/issues/117

            if method == 'vision':
                det_max.append(dc[torchvision.ops.boxes.nms(dc[:, :4], dc[:, 4], iou_thres)])

            elif method == 'or':  # default
                # METHOD1
                # ind = list(range(len(dc)))
                # while len(ind):
                # j = ind[0]
                # det_max.append(dc[j:j + 1])  # save highest conf detection
                # reject = (bbox_iou(dc[j], dc[ind]) > iou_thres).nonzero()
                # [ind.pop(i) for i in reversed(reject)]

                # METHOD2
                while dc.shape[0]:
                    det_max.append(dc[:1])  # save highest conf detection
                    if len(dc) == 1:  # Stop if we're at the last detection
                        break
                    iou = bbox_iou(dc[0], dc[1:])  # iou with other boxes
                    dc = dc[1:][iou < iou_thres]  # remove ious > threshold

            elif method == 'and':  # requires overlap, single boxes erased
                while len(dc) > 1:
                    iou = bbox_iou(dc[0], dc[1:])  # iou with other boxes
                    if iou.max() > 0.5:
                        det_max.append(dc[:1])
                    dc = dc[1:][iou < iou_thres]  # remove ious > threshold

            elif method == 'merge':  # weighted mixture box
                while len(dc):
                    if len(dc) == 1:
                        det_max.append(dc)
                        break
                    i = bbox_iou(dc[0], dc) > iou_thres  # iou with other boxes
                    weights = dc[i, 4:5]
                    dc[0, :4] = (weights * dc[i, :4]).sum(0) / weights.sum()
                    det_max.append(dc[:1])
                    dc = dc[i == 0]

            elif method == 'soft':  # soft-NMS https://arxiv.org/abs/1704.04503
                sigma = 0.5  # soft-nms sigma parameter
                while len(dc):
                    if len(dc) == 1:
                        det_max.append(dc)
                        break
                    det_max.append(dc[:1])
                    iou = bbox_iou(dc[0], dc[1:])  # iou with other boxes
                    dc = dc[1:]
                    dc[:, 4] *= torch.exp(-iou ** 2 / sigma)  # decay confidences
                    dc = dc[dc[:, 4] > conf_thres]  # https://github.com/ultralytics/yolov3/issues/362

        if len(det_max):
            det_max = torch.cat(det_max)  # concatenate
            output[image_i] = det_max[(-det_max[:, 4]).argsort()]  # sort

    return output


def get_yolo_layers(model):
    bool_vec = [x['type'] == 'yolo' for x in model.module_defs]
    return [i for i, x in enumerate(bool_vec) if x]  # [82, 94, 106] for yolov3


def print_model_biases(model):
    # prints the bias neurons preceding each yolo layer
    print('\nModel Bias Summary: %8s%18s%18s%18s' % ('layer', 'regression', 'objectness', 'classification'))
    multi_gpu = type(model) in (nn.parallel.DataParallel, nn.parallel.DistributedDataParallel)
    for l in model.yolo_layers:  # print pretrained biases
        if multi_gpu:
            na = model.module.module_list[l].na  # number of anchors
            b = model.module.module_list[l - 1][0].bias.view(na, -1)  # bias 3x85
        else:
            na = model.module_list[l].na
            b = model.module_list[l - 1][0].bias.view(na, -1)  # bias 3x85
        print(' ' * 20 + '%8g %18s%18s%18s' % (l, '%5.2f+/-%-5.2f' % (b[:, :4].mean(), b[:, :4].std()),
                                               '%5.2f+/-%-5.2f' % (b[:, 4].mean(), b[:, 4].std()),
                                               '%5.2f+/-%-5.2f' % (b[:, 5:].mean(), b[:, 5:].std())))


def strip_optimizer(f='weights/last.pt'):  # from utils.utils import *; strip_optimizer()
    # Strip optimizer from *.pt files for lighter files (reduced by 2/3 size)
    x = torch.load(f, map_location=torch.device('cpu'))
    x['optimizer'] = None
    # x['training_results'] = None  # uncomment to create a backbone
    # x['epoch'] = -1  # uncomment to create a backbone
    torch.save(x, f)


def create_backbone(f='weights/last.pt'):  # from utils.utils import *; create_backbone()
    # create a backbone from a *.pt file
    x = torch.load(f, map_location=torch.device('cpu'))
    x['optimizer'] = None
    x['training_results'] = None
    x['epoch'] = -1
    for p in x['model'].values():
        try:
            p.requires_grad = True
        except:
            pass
    torch.save(x, 'weights/backbone.pt')


def coco_class_count(path='../coco/labels/train2014/'):
    # Histogram of occurrences per class
    nc = 80  # number classes
    x = np.zeros(nc, dtype='int32')
    files = sorted(glob.glob('%s/*.*' % path))
    for i, file in enumerate(files):
        labels = np.loadtxt(file, dtype=np.float32).reshape(-1, 5)
        x += np.bincount(labels[:, 0].astype('int32'), minlength=nc)
        print(i, len(files))


def coco_only_people(path='../coco/labels/train2017/'):  # from utils.utils import *; coco_only_people()
    # Find images with only people
    files = sorted(glob.glob('%s/*.*' % path))
    for i, file in enumerate(files):
        labels = np.loadtxt(file, dtype=np.float32).reshape(-1, 5)
        if all(labels[:, 0] == 0):
            print(labels.shape[0], file)


def select_best_evolve(path='evolve*.txt'):  # from utils.utils import *; select_best_evolve()
    # Find best evolved mutation
    for file in sorted(glob.glob(path)):
        x = np.loadtxt(file, dtype=np.float32, ndmin=2)
        print(file, x[fitness(x).argmax()])


def crop_images_random(path='../images/', scale=0.50):  # from utils.utils import *; crop_images_random()
    # crops images into random squares up to scale fraction
    # WARNING: overwrites images!
    for file in tqdm(sorted(glob.glob('%s/*.*' % path))):
        img = cv2.imread(file)  # BGR
        if img is not None:
            h, w = img.shape[:2]

            # create random mask
            a = 30  # minimum size (pixels)
            mask_h = random.randint(a, int(max(a, h * scale)))  # mask height
            mask_w = mask_h  # mask width

            # box
            xmin = max(0, random.randint(0, w) - mask_w // 2)
            ymin = max(0, random.randint(0, h) - mask_h // 2)
            xmax = min(w, xmin + mask_w)
            ymax = min(h, ymin + mask_h)

            # apply random color mask
            cv2.imwrite(file, img[ymin:ymax, xmin:xmax])


def coco_single_class_labels(path='../coco/labels/train2014/', label_class=43):
    # Makes single-class coco datasets. from utils.utils import *; coco_single_class_labels()
    if os.path.exists('new/'):
        shutil.rmtree('new/')  # delete output folder
    os.makedirs('new/')  # make new output folder
    os.makedirs('new/labels/')
    os.makedirs('new/images/')
    for file in tqdm(sorted(glob.glob('%s/*.*' % path))):
        with open(file, 'r') as f:
            labels = np.array([x.split() for x in f.read().splitlines()], dtype=np.float32)
        i = labels[:, 0] == label_class
        if any(i):
            img_file = file.replace('labels', 'images').replace('txt', 'jpg')
            labels[:, 0] = 0  # reset class to 0
            with open('new/images.txt', 'a') as f:  # add image to dataset list
                f.write(img_file + '\n')
            with open('new/labels/' + Path(file).name, 'a') as f:  # write label
                for l in labels[i]:
                    f.write('%g %.6f %.6f %.6f %.6f\n' % tuple(l))
            shutil.copyfile(src=img_file, dst='new/images/' + Path(file).name.replace('txt', 'jpg'))  # copy images


def kmean_anchors(path='../coco/train2017.txt', n=9, img_size=(608, 608)):
    # from utils.utils import *; _ = kmean_anchors()
    # Produces a list of target kmeans suitable for use in *.cfg files
    from utils.datasets import LoadImagesAndLabels
    thr = 0.20  # IoU threshold

    def print_results(k):
        k = k[np.argsort(k.prod(1))]  # sort small to large
        iou = wh_iou(wh, torch.Tensor(k))
        max_iou = iou.max(1)[0]
        bpr, aat = (max_iou > thr).float().mean(), (iou > thr).float().mean() * n  # best possible recall, anch > thr
        print('%.2f iou_thr: %.3f best possible recall, %.2f anchors > thr' % (thr, bpr, aat))
        print('n=%g, img_size=%s, IoU_all=%.3f/%.3f-mean/best, IoU>thr=%.3f-mean: ' %
              (n, img_size, iou.mean(), max_iou.mean(), iou[iou > thr].mean()), end='')
        for i, x in enumerate(k):
            print('%i,%i' % (round(x[0]), round(x[1])), end=',  ' if i < len(k) - 1 else '\n')  # use in *.cfg
        return k

    def fitness(k):  # mutation fitness
        iou = wh_iou(wh, torch.Tensor(k))  # iou
        max_iou = iou.max(1)[0]
        return max_iou.mean()  # product

    # Get label wh
    wh = []
    dataset = LoadImagesAndLabels(path, augment=True, rect=True, cache_labels=True)
    nr = 1 if img_size[0] == img_size[1] else 10  # number augmentation repetitions
    for s, l in zip(dataset.shapes, dataset.labels):
        wh.append(l[:, 3:5] * (s / s.max()))  # image normalized to letterbox normalized wh
    wh = np.concatenate(wh, 0).repeat(nr, axis=0)  # augment 10x
    wh *= np.random.uniform(img_size[0], img_size[1], size=(wh.shape[0], 1))  # normalized to pixels (multi-scale)
    wh = wh[(wh > 2.0).all(1)]  # remove below threshold boxes (< 2 pixels wh)

    # Darknet yolov3.cfg anchors
    use_darknet = False
    if use_darknet and n == 9:
        k = np.array([[10, 13], [16, 30], [33, 23], [30, 61], [62, 45], [59, 119], [116, 90], [156, 198], [373, 326]])
    else:
        # Kmeans calculation
        from scipy.cluster.vq import kmeans
        print('Running kmeans for %g anchors on %g points...' % (n, len(wh)))
        s = wh.std(0)  # sigmas for whitening
        k, dist = kmeans(wh / s, n, iter=30)  # points, mean distance
        k *= s
    wh = torch.Tensor(wh)
    k = print_results(k)

    # # Plot
    # k, d = [None] * 20, [None] * 20
    # for i in tqdm(range(1, 21)):
    #     k[i-1], d[i-1] = kmeans(wh / s, i)  # points, mean distance
    # fig, ax = plt.subplots(1, 2, figsize=(14, 7))
    # ax = ax.ravel()
    # ax[0].plot(np.arange(1, 21), np.array(d) ** 2, marker='.')
    # fig, ax = plt.subplots(1, 2, figsize=(14, 7))  # plot wh
    # ax[0].hist(wh[wh[:, 0]<100, 0],400)
    # ax[1].hist(wh[wh[:, 1]<100, 1],400)
    # fig.tight_layout()
    # fig.savefig('wh.png', dpi=200)

    # Evolve
    npr = np.random
    f, sh, ng, mp, s = fitness(k), k.shape, 1000, 0.9, 0.1  # fitness, generations, mutation prob, sigma
    for _ in tqdm(range(ng), desc='Evolving anchors'):
        v = np.ones(sh)
        while (v == 1).all():  # mutate until a change occurs (prevent duplicates)
            v = ((npr.random(sh) < mp) * npr.random() * npr.randn(*sh) * s + 1).clip(0.3, 3.0)  # 98.6, 61.6
        kg = (k.copy() * v).clip(min=2.0)
        fg = fitness(kg)
        if fg > f:
            f, k = fg, kg.copy()
            print_results(k)
    k = print_results(k)

    return k


def print_mutation(hyp, results, bucket=''):
    # Print mutation results to evolve.txt (for use with train.py --evolve)
    a = '%10s' * len(hyp) % tuple(hyp.keys())  # hyperparam keys
    b = '%10.3g' * len(hyp) % tuple(hyp.values())  # hyperparam values
    c = '%10.4g' * len(results) % results  # results (P, R, mAP, F1, test_loss)
    print('\n%s\n%s\nEvolved fitness: %s\n' % (a, b, c))

    if bucket:
        os.system('gsutil cp gs://%s/evolve.txt .' % bucket)  # download evolve.txt

    with open('evolve.txt', 'a') as f:  # append result
        f.write(c + b + '\n')
    x = np.unique(np.loadtxt('evolve.txt', ndmin=2), axis=0)  # load unique rows
    np.savetxt('evolve.txt', x[np.argsort(-fitness(x))], '%10.3g')  # save sort by fitness

    if bucket:
        os.system('gsutil cp evolve.txt gs://%s' % bucket)  # upload evolve.txt


def apply_classifier(x, model, img, im0):
    # applies a second stage classifier to yolo outputs
    im0 = [im0] if isinstance(im0, np.ndarray) else im0
    for i, d in enumerate(x):  # per image
        if d is not None and len(d):
            d = d.clone()

            # Reshape and pad cutouts
            b = xyxy2xywh(d[:, :4])  # boxes
            b[:, 2:] = b[:, 2:].max(1)[0].unsqueeze(1)  # rectangle to square
            b[:, 2:] = b[:, 2:] * 1.3 + 30  # pad
            d[:, :4] = xywh2xyxy(b).long()

            # Rescale boxes from img_size to im0 size
            scale_coords(img.shape[2:], d[:, :4], im0[i].shape)

            # Classes
            pred_cls1 = d[:, 5].long()
            ims = []
            for j, a in enumerate(d):  # per item
                cutout = im0[i][int(a[1]):int(a[3]), int(a[0]):int(a[2])]
                im = cv2.resize(cutout, (224, 224))  # BGR
                # cv2.imwrite('test%i.jpg' % j, cutout)

                im = im[:, :, ::-1].transpose(2, 0, 1)  # BGR to RGB, to 3x416x416
                im = np.ascontiguousarray(im, dtype=np.float32)  # uint8 to float32
                im /= 255.0  # 0 - 255 to 0.0 - 1.0
                ims.append(im)

            pred_cls2 = model(torch.Tensor(ims).to(d.device)).argmax(1)  # classifier prediction
            x[i] = x[i][pred_cls1 == pred_cls2]  # retain matching class detections

    return x


def fitness(x):
    # Returns fitness (for use with results.txt or evolve.txt)
    w = [0.0, 0.01, 0.99, 0.00]  # weights for [P, R, mAP, F1]@0.5 or [P, R, mAP@0.5, mAP@0.5:0.95]
    return (x[:, :4] * w).sum(1)


# Plotting functions ---------------------------------------------------------------------------------------------------
def plot_one_box(x, img, color=None, label=None, line_thickness=None):
    # Plots one bounding box on image img
    tl = line_thickness or round(0.002 * (img.shape[0] + img.shape[1]) / 2) + 1  # line thickness
    color = color or [random.randint(0, 255) for _ in range(3)]
    c1, c2 = (int(x[0]), int(x[1])), (int(x[2]), int(x[3]))
    cv2.rectangle(img, c1, c2, color, thickness=tl)
    if label:
        tf = max(tl - 1, 1)  # font thickness
        t_size = cv2.getTextSize(label, 0, fontScale=tl / 3, thickness=tf)[0]
        c2 = c1[0] + t_size[0], c1[1] - t_size[1] - 3
        cv2.rectangle(img, c1, c2, color, -1)  # filled
        cv2.putText(img, label, (c1[0], c1[1] - 2), 0, tl / 3, [225, 255, 255], thickness=tf, lineType=cv2.LINE_AA)


def plot_wh_methods():  # from utils.utils import *; plot_wh_methods()
    # Compares the two methods for width-height anchor multiplication
    # https://github.com/ultralytics/yolov3/issues/168
    x = np.arange(-4.0, 4.0, .1)
    ya = np.exp(x)
    yb = torch.sigmoid(torch.from_numpy(x)).numpy() * 2

    fig = plt.figure(figsize=(6, 3), dpi=150)
    plt.plot(x, ya, '.-', label='yolo method')
    plt.plot(x, yb ** 2, '.-', label='^2 power method')
    plt.plot(x, yb ** 2.5, '.-', label='^2.5 power method')
    plt.xlim(left=-4, right=4)
    plt.ylim(bottom=0, top=6)
    plt.xlabel('input')
    plt.ylabel('output')
    plt.legend()
    fig.tight_layout()
    fig.savefig('comparison.png', dpi=200)


def plot_images(imgs, targets, paths=None, fname='images.png'):
    # Plots training images overlaid with targets
    imgs = imgs.cpu().numpy()
    targets = targets.cpu().numpy()
    # targets = targets[targets[:, 1] == 21]  # plot only one class

    fig = plt.figure(figsize=(10, 10))
    bs, _, h, w = imgs.shape  # batch size, _, height, width
    bs = min(bs, 16)  # limit plot to 16 images
    ns = np.ceil(bs ** 0.5)  # number of subplots

    for i in range(bs):
        boxes = xywh2xyxy(targets[targets[:, 0] == i, 2:6]).T
        boxes[[0, 2]] *= w
        boxes[[1, 3]] *= h
        plt.subplot(ns, ns, i + 1).imshow(imgs[i].transpose(1, 2, 0))
        plt.plot(boxes[[0, 2, 2, 0, 0]], boxes[[1, 1, 3, 3, 1]], '.-')
        plt.axis('off')
        if paths is not None:
            s = Path(paths[i]).name
            plt.title(s[:min(len(s), 40)], fontdict={'size': 8})  # limit to 40 characters
    fig.tight_layout()
    fig.savefig(fname, dpi=200)
    plt.close()


def plot_test_txt():  # from utils.utils import *; plot_test()
    # Plot test.txt histograms
    x = np.loadtxt('test.txt', dtype=np.float32)
    box = xyxy2xywh(x[:, :4])
    cx, cy = box[:, 0], box[:, 1]

    fig, ax = plt.subplots(1, 1, figsize=(6, 6))
    ax.hist2d(cx, cy, bins=600, cmax=10, cmin=0)
    ax.set_aspect('equal')
    fig.tight_layout()
    plt.savefig('hist2d.png', dpi=300)

    fig, ax = plt.subplots(1, 2, figsize=(12, 6))
    ax[0].hist(cx, bins=600)
    ax[1].hist(cy, bins=600)
    fig.tight_layout()
    plt.savefig('hist1d.png', dpi=200)


def plot_targets_txt():  # from utils.utils import *; plot_targets_txt()
    # Plot test.txt histograms
    x = np.loadtxt('targets.txt', dtype=np.float32)
    x = x.T

    s = ['x targets', 'y targets', 'width targets', 'height targets']
    fig, ax = plt.subplots(2, 2, figsize=(8, 8))
    ax = ax.ravel()
    for i in range(4):
        ax[i].hist(x[i], bins=100, label='%.3g +/- %.3g' % (x[i].mean(), x[i].std()))
        ax[i].legend()
        ax[i].set_title(s[i])
    fig.tight_layout()
    plt.savefig('targets.jpg', dpi=200)


def plot_evolution_results(hyp):  # from utils.utils import *; plot_evolution_results(hyp)
    # Plot hyperparameter evolution results in evolve.txt
    x = np.loadtxt('evolve.txt', ndmin=2)
    f = fitness(x)
    weights = (f - f.min()) ** 2  # for weighted results
    fig = plt.figure(figsize=(12, 10))
    matplotlib.rc('font', **{'size': 8})
    for i, (k, v) in enumerate(hyp.items()):
        y = x[:, i + 7]
        # mu = (y * weights).sum() / weights.sum()  # best weighted result
        mu = y[f.argmax()]  # best single result
        plt.subplot(4, 5, i + 1)
        plt.plot(mu, f.max(), 'o', markersize=10)
        plt.plot(y, f, '.')
        plt.title('%s = %.3g' % (k, mu), fontdict={'size': 9})  # limit to 40 characters
        print('%15s: %.3g' % (k, mu))
    fig.tight_layout()
    plt.savefig('evolve.png', dpi=200)


def plot_results_overlay(start=0, stop=0):  # from utils.utils import *; plot_results_overlay()
    # Plot training results files 'results*.txt', overlaying train and val losses
    s = ['train', 'train', 'train', 'Precision', 'mAP@0.5', 'val', 'val', 'val', 'Recall', 'F1']  # legends
    t = ['GIoU', 'Objectness', 'Classification', 'P-R', 'mAP-F1']  # titles
    for f in sorted(glob.glob('results*.txt') + glob.glob('../../Downloads/results*.txt')):
        results = np.loadtxt(f, usecols=[2, 3, 4, 8, 9, 12, 13, 14, 10, 11], ndmin=2).T
        n = results.shape[1]  # number of rows
        x = range(start, min(stop, n) if stop else n)
        fig, ax = plt.subplots(1, 5, figsize=(14, 3.5))
        ax = ax.ravel()
        for i in range(5):
            for j in [i, i + 5]:
                y = results[j, x]
                if i in [0, 1, 2]:
                    y[y == 0] = np.nan  # dont show zero loss values
                ax[i].plot(x, y, marker='.', label=s[j])
            ax[i].set_title(t[i])
            ax[i].legend()
            ax[i].set_ylabel(f) if i == 0 else None  # add filename
        fig.tight_layout()
        fig.savefig(f.replace('.txt', '.png'), dpi=200)


def plot_results(start=0, stop=0, bucket='', id=()):  # from utils.utils import *; plot_results()
    # Plot training results files 'results*.txt'
    fig, ax = plt.subplots(2, 5, figsize=(12, 6))
    ax = ax.ravel()
    s = ['GIoU', 'Objectness', 'Classification', 'Precision', 'Recall',
         'val GIoU', 'val Objectness', 'val Classification', 'mAP@0.5', 'F1']
    if bucket:
        os.system('rm -rf storage.googleapis.com')
        files = ['https://storage.googleapis.com/%s/results%g.txt' % (bucket, x) for x in id]
    else:
        files = glob.glob('results*.txt') + glob.glob('../../Downloads/results*.txt')
    for f in sorted(files):
        results = np.loadtxt(f, usecols=[2, 3, 4, 8, 9, 12, 13, 14, 10, 11], ndmin=2).T
        n = results.shape[1]  # number of rows
        x = range(start, min(stop, n) if stop else n)
        for i in range(10):
            y = results[i, x]
            if i in [0, 1, 2, 5, 6, 7]:
                y[y == 0] = np.nan  # dont show zero loss values
                # y /= y[0]  # normalize
            ax[i].plot(x, y, marker='.', label=Path(f).stem, linewidth=2, markersize=8)
            ax[i].set_title(s[i])
            if i in [5, 6, 7]:  # share train and val loss y axes
                ax[i].get_shared_y_axes().join(ax[i], ax[i - 5])

    fig.tight_layout()
    ax[1].legend()
    fig.savefig('results.png', dpi=200)<|MERGE_RESOLUTION|>--- conflicted
+++ resolved
@@ -216,11 +216,7 @@
                 ap[ci, j] = compute_ap(recall[:, j], precision[:, j])
 
             # Plot
-<<<<<<< HEAD
-            # fig, ax = plt.subplots(1, 1, figsize=(4, 4))
-=======
             # fig, ax = plt.subplots(1, 1, figsize=(5, 5))
->>>>>>> d55dbc1f
             # ax.plot(recall, precision)
             # ax.set_xlabel('Recall')
             # ax.set_ylabel('Precision')
