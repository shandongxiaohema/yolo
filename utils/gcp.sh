#!/usr/bin/env bash

# New VM
sudo rm -rf yolov3 && git clone https://github.com/ultralytics/yolov3
bash yolov3/data/get_coco_dataset.sh
bash yolov3/weights/download_yolov3_weights.sh
sudo rm -rf cocoapi && git clone https://github.com/cocodataset/cocoapi && cd cocoapi/PythonAPI && make && cd ../.. && cp -r cocoapi/PythonAPI/pycocotools yolov3
sudo shutdown

<<<<<<< HEAD
# Convert COCO to *.bmp
cd yolov3
python3
from utils.datasets import *
convert_images2bmp('../coco/images/val2014/')
convert_images2bmp('../coco/images/train2014/')
exit()
sudo shutdown

=======
>>>>>>> 49ae0a55
# Train
sudo rm -rf yolov3 && git clone https://github.com/ultralytics/yolov3
cp -r weights yolov3
cd yolov3 && python3 train.py --batch-size 48 --epochs 1
sudo shutdown

# Resume
python3 train.py --resume

# Detect
python3 detect.py

# Clone a branch
sudo rm -rf yolov3 && git clone -b multi_gpu --depth 1 https://github.com/ultralytics/yolov3
<<<<<<< HEAD
cp -r weights yolov3
cd yolov3 && python3 train.py --batch-size 48 --epochs 1
sudo shutdown

# Git pull branch
git pull https://github.com/ultralytics/yolov3 multi_gpu
=======
>>>>>>> 49ae0a55

# Test
sudo rm -rf yolov3 && git clone https://github.com/ultralytics/yolov3
sudo rm -rf cocoapi && git clone https://github.com/cocodataset/cocoapi && cd cocoapi/PythonAPI && make && cd ../.. && cp -r cocoapi/PythonAPI/pycocotools yolov3
cd yolov3 && python3 test.py --save-json --conf-thres 0.001 --img-size 416

<<<<<<< HEAD

=======
>>>>>>> 49ae0a55
# Test Darknet training
python3 test.py --img_size 416 --weights ../darknet/backup/yolov3.backup

# Download with wget
wget https://storage.googleapis.com/ultralytics/yolov3.pt -O weights/latest.pt

# Copy latest.pt to bucket
gsutil cp yolov3/weights/latest1gpu.pt gs://ultralytics

# Copy latest.pt from bucket
gsutil cp gs://ultralytics/latest.pt yolov3/weights/latest.pt
wget https://storage.googleapis.com/ultralytics/latest.pt

# Trade Studies
sudo rm -rf yolov3 && git clone https://github.com/ultralytics/yolov3
cp -r weights yolov3
cd yolov3 && python3 train.py --batch-size 16 --epochs 1
sudo shutdown<|MERGE_RESOLUTION|>--- conflicted
+++ resolved
@@ -7,18 +7,6 @@
 sudo rm -rf cocoapi && git clone https://github.com/cocodataset/cocoapi && cd cocoapi/PythonAPI && make && cd ../.. && cp -r cocoapi/PythonAPI/pycocotools yolov3
 sudo shutdown
 
-<<<<<<< HEAD
-# Convert COCO to *.bmp
-cd yolov3
-python3
-from utils.datasets import *
-convert_images2bmp('../coco/images/val2014/')
-convert_images2bmp('../coco/images/train2014/')
-exit()
-sudo shutdown
-
-=======
->>>>>>> 49ae0a55
 # Train
 sudo rm -rf yolov3 && git clone https://github.com/ultralytics/yolov3
 cp -r weights yolov3
@@ -33,25 +21,18 @@
 
 # Clone a branch
 sudo rm -rf yolov3 && git clone -b multi_gpu --depth 1 https://github.com/ultralytics/yolov3
-<<<<<<< HEAD
 cp -r weights yolov3
 cd yolov3 && python3 train.py --batch-size 48 --epochs 1
 sudo shutdown
 
 # Git pull branch
 git pull https://github.com/ultralytics/yolov3 multi_gpu
-=======
->>>>>>> 49ae0a55
 
 # Test
 sudo rm -rf yolov3 && git clone https://github.com/ultralytics/yolov3
 sudo rm -rf cocoapi && git clone https://github.com/cocodataset/cocoapi && cd cocoapi/PythonAPI && make && cd ../.. && cp -r cocoapi/PythonAPI/pycocotools yolov3
 cd yolov3 && python3 test.py --save-json --conf-thres 0.001 --img-size 416
 
-<<<<<<< HEAD
-
-=======
->>>>>>> 49ae0a55
 # Test Darknet training
 python3 test.py --img_size 416 --weights ../darknet/backup/yolov3.backup
 
