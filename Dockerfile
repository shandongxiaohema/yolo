--- conflicted
+++ resolved
@@ -47,17 +47,10 @@
 # t=ultralytics/yolov3:v0 && sudo docker build -t $t . && sudo docker push $t
 
 # Run
-<<<<<<< HEAD
-# t=ultralytics/yolov3:v0 && sudo docker pull $t && sudo docker run -it $t bash
-
-# Pull and Run with local directory access
-# t=ultralytics/yolov3:v0 && sudo docker pull $t && sudo docker run -it -v "$(pwd)"/coco:/usr/src/coco $t bash
-=======
 # t=ultralytics/yolov3:v0 && sudo docker pull $t && sudo docker run -it --gpus all --ipc=host $t bash
 
 # Pull and Run with local directory access
 # t=ultralytics/yolov3:v0 && sudo docker pull $t && sudo docker run -it --gpus all --ipc=host -v "$(pwd)"/coco:/usr/src/coco $t bash
->>>>>>> d55dbc1f
 
 # Kill all
 # sudo docker kill "$(sudo docker ps -q)"
