--- conflicted
+++ resolved
@@ -45,11 +45,7 @@
 # Usage Examples -------------------------------------------------------------------------------------------------------
 
 # Build and Push
-<<<<<<< HEAD
-# t=ultralytics/yolov5:latest && sudo docker build -f Dockerfile -t $t . && sudo docker push $t
-=======
-# t=ultralytics/yolov3:latest && sudo docker build -f utils/docker/Dockerfile -t $t . && sudo docker push $t
->>>>>>> 6013704c
+# t=ultralytics/yolov3:latest && sudo docker build -f Dockerfile -t $t . && sudo docker push $t
 
 # Pull and Run
 # t=ultralytics/yolov3:latest && sudo docker pull $t && sudo docker run -it --ipc=host --gpus all $t
