{
 "cells": [
  {
   "cell_type": "code",
<<<<<<< HEAD
   "execution_count": 11,
=======
   "execution_count": 2,
>>>>>>> 6b92e46c
   "metadata": {},
   "outputs": [],
   "source": [
    "import aug_util as aug\n",
    "import wv_util as wv\n",
    "import matplotlib.pyplot as plt\n",
    "import pandas as pd\n",
    "from PIL import Image\n",
    "import numpy as np\n",
    "import csv\n",
    "import tqdm\n",
    "%matplotlib inline\n"
   ]
  },
  {
   "cell_type": "code",
<<<<<<< HEAD
   "execution_count": 12,
=======
   "execution_count": 5,
>>>>>>> 6b92e46c
   "metadata": {},
   "outputs": [
    {
     "name": "stderr",
     "output_type": "stream",
     "text": [
<<<<<<< HEAD
      "100%|██████████| 601937/601937 [00:03<00:00, 151894.72it/s]\n"
=======
      "100%|██████████| 601937/601937 [00:02<00:00, 294968.26it/s]\n"
>>>>>>> 6b92e46c
     ]
    }
   ],
   "source": [
    "#Loading our labels\n",
    "coords1, chips1, classes1 = wv.get_labels('data/xView_train.geojson')"
   ]
  },
  {
   "cell_type": "code",
<<<<<<< HEAD
   "execution_count": 7,
   "metadata": {},
   "outputs": [
    {
     "data": {
      "text/plain": [
       "(847,)"
      ]
     },
     "execution_count": 7,
     "metadata": {},
     "output_type": "execute_result"
    }
   ],
   "source": [
    "np.unique(chips1).shape"
   ]
  },
  {
   "cell_type": "code",
   "execution_count": 8,
=======
   "execution_count": 6,
>>>>>>> 6b92e46c
   "metadata": {},
   "outputs": [
    {
     "name": "stderr",
     "output_type": "stream",
     "text": [
<<<<<<< HEAD
      "847it [00:29, 28.92it/s]\n"
=======
      "17it [00:00, 39.93it/s]\n"
>>>>>>> 6b92e46c
     ]
    }
   ],
   "source": [
    "# Grouped classes [1,2,3,4,5]\n",
    "grouped_classes = [[11,12],[13],[17,18,20,21],\\\n",
    "       [19,23,24,25,28,29,60,61,65,26],[41,42,50,40,44,45,47,49]]\n",
    "def transpose_class_counts(chips,classes):\n",
    "    chip_names = np.unique(chips) \n",
    "    ### Uncomment this to run over entire train dataset ###\n",
    "    # chip_names = np.unique(chips) \n",
    "    results = np.zeros((len(chip_names),5))\n",
    "    chip_strs = []\n",
    "    for c_idx, c in tqdm.tqdm(enumerate(chip_names)):\n",
    "        chip_strs.append(c)\n",
    "        classes_chip = classes[chips==c]\n",
    "        idx_filter = np.isin(classes_chip,grouped_classes[0])\n",
    "        # initialize to all false\n",
    "        for i,gc in (enumerate(grouped_classes)):\n",
    "            is_in_idxs = np.isin(classes_chip,gc)\n",
    "            classes_chip[is_in_idxs] = i\n",
    "            idx_filter = np.logical_or(idx_filter,is_in_idxs)\n",
    "        classes_chip = classes_chip[idx_filter]\n",
    "        labels, counts = np.unique(classes_chip,return_counts=True)\n",
    "        for label_idx,label in enumerate(labels):\n",
    "            results[int(c_idx),int(label)] = counts[label_idx]\n",
    "            pass\n",
    "    chip_strs_col = np.array(chip_strs).reshape(-1,1)\n",
    "    return (np.hstack((chip_strs_col,results)))\n",
    "\n",
    "# make the table where filename is rowwise, columns are class\n",
    "results = transpose_class_counts(chips1,classes1)"
   ]
  },
  {
   "cell_type": "code",
<<<<<<< HEAD
   "execution_count": 14,
   "metadata": {},
   "outputs": [],
   "source": [
    "columns = \\\n",
    "    ['fname',\n",
    "    'Small Aircraft',\n",
    "    'Large Aircraft',\n",
    "    'Small Vehicle',\n",
    "    'Bus/Truck',\n",
    "    'Boat']\n",
    "\n",
    "df = pd.DataFrame(results)\n",
    "df.columns = columns\n",
    "#df.head(10)"
   ]
  },
  {
   "cell_type": "code",
   "execution_count": 15,
   "metadata": {},
   "outputs": [],
   "source": [
    "df.to_csv('all_tifs.csv')"
   ]
  },
  {
   "cell_type": "code",
   "execution_count": 16,
   "metadata": {},
=======
   "execution_count": 7,
   "metadata": {
    "scrolled": true
   },
>>>>>>> 6b92e46c
   "outputs": [
    {
     "data": {
      "text/html": [
       "<div>\n",
       "<style scoped>\n",
       "    .dataframe tbody tr th:only-of-type {\n",
       "        vertical-align: middle;\n",
       "    }\n",
       "\n",
       "    .dataframe tbody tr th {\n",
       "        vertical-align: top;\n",
       "    }\n",
       "\n",
       "    .dataframe thead th {\n",
       "        text-align: right;\n",
       "    }\n",
       "</style>\n",
       "<table border=\"1\" class=\"dataframe\">\n",
       "  <thead>\n",
       "    <tr style=\"text-align: right;\">\n",
       "      <th></th>\n",
       "      <th>fname</th>\n",
       "      <th>Small Aircraft</th>\n",
       "      <th>Large Aircraft</th>\n",
       "      <th>Small Vehicle</th>\n",
       "      <th>Bus/Truck</th>\n",
       "      <th>Boat</th>\n",
       "    </tr>\n",
       "  </thead>\n",
       "  <tbody>\n",
       "    <tr>\n",
       "      <th>0</th>\n",
       "      <td>10.tif</td>\n",
       "      <td>0.0</td>\n",
       "      <td>0.0</td>\n",
       "      <td>2.0</td>\n",
       "      <td>1.0</td>\n",
       "      <td>0.0</td>\n",
       "    </tr>\n",
       "    <tr>\n",
       "      <th>1</th>\n",
       "      <td>100.tif</td>\n",
       "      <td>0.0</td>\n",
       "      <td>0.0</td>\n",
       "      <td>62.0</td>\n",
       "      <td>7.0</td>\n",
       "      <td>0.0</td>\n",
       "    </tr>\n",
       "    <tr>\n",
       "      <th>2</th>\n",
       "      <td>102.tif</td>\n",
       "      <td>0.0</td>\n",
       "      <td>0.0</td>\n",
       "      <td>346.0</td>\n",
       "      <td>24.0</td>\n",
       "      <td>0.0</td>\n",
       "    </tr>\n",
       "    <tr>\n",
       "      <th>3</th>\n",
       "      <td>1036.tif</td>\n",
       "      <td>0.0</td>\n",
       "      <td>0.0</td>\n",
       "      <td>31.0</td>\n",
       "      <td>36.0</td>\n",
       "      <td>69.0</td>\n",
       "    </tr>\n",
       "    <tr>\n",
       "      <th>4</th>\n",
       "      <td>1037.tif</td>\n",
       "      <td>0.0</td>\n",
       "      <td>0.0</td>\n",
       "      <td>276.0</td>\n",
       "      <td>146.0</td>\n",
       "      <td>0.0</td>\n",
       "    </tr>\n",
       "    <tr>\n",
       "      <th>...</th>\n",
       "      <td>...</td>\n",
       "      <td>...</td>\n",
       "      <td>...</td>\n",
       "      <td>...</td>\n",
       "      <td>...</td>\n",
       "      <td>...</td>\n",
       "    </tr>\n",
       "    <tr>\n",
       "      <th>842</th>\n",
       "      <td>97.tif</td>\n",
       "      <td>0.0</td>\n",
       "      <td>0.0</td>\n",
       "      <td>934.0</td>\n",
       "      <td>61.0</td>\n",
       "      <td>0.0</td>\n",
       "    </tr>\n",
       "    <tr>\n",
       "      <th>843</th>\n",
       "      <td>983.tif</td>\n",
       "      <td>1.0</td>\n",
       "      <td>2.0</td>\n",
       "      <td>0.0</td>\n",
       "      <td>1.0</td>\n",
       "      <td>0.0</td>\n",
       "    </tr>\n",
       "    <tr>\n",
       "      <th>844</th>\n",
       "      <td>986.tif</td>\n",
       "      <td>0.0</td>\n",
       "      <td>0.0</td>\n",
       "      <td>7.0</td>\n",
       "      <td>3.0</td>\n",
       "      <td>0.0</td>\n",
       "    </tr>\n",
       "    <tr>\n",
       "      <th>845</th>\n",
       "      <td>99.tif</td>\n",
       "      <td>0.0</td>\n",
       "      <td>0.0</td>\n",
       "      <td>851.0</td>\n",
       "      <td>81.0</td>\n",
       "      <td>0.0</td>\n",
       "    </tr>\n",
       "    <tr>\n",
       "      <th>846</th>\n",
       "      <td>996.tif</td>\n",
       "      <td>0.0</td>\n",
       "      <td>0.0</td>\n",
       "      <td>0.0</td>\n",
       "      <td>0.0</td>\n",
       "      <td>0.0</td>\n",
       "    </tr>\n",
       "  </tbody>\n",
       "</table>\n",
       "<p>847 rows × 6 columns</p>\n",
       "</div>"
      ],
      "text/plain": [
       "        fname Small Aircraft Large Aircraft Small Vehicle Bus/Truck  Boat\n",
       "0      10.tif            0.0            0.0           2.0       1.0   0.0\n",
       "1     100.tif            0.0            0.0          62.0       7.0   0.0\n",
       "2     102.tif            0.0            0.0         346.0      24.0   0.0\n",
       "3    1036.tif            0.0            0.0          31.0      36.0  69.0\n",
       "4    1037.tif            0.0            0.0         276.0     146.0   0.0\n",
       "..        ...            ...            ...           ...       ...   ...\n",
       "842    97.tif            0.0            0.0         934.0      61.0   0.0\n",
       "843   983.tif            1.0            2.0           0.0       1.0   0.0\n",
       "844   986.tif            0.0            0.0           7.0       3.0   0.0\n",
       "845    99.tif            0.0            0.0         851.0      81.0   0.0\n",
       "846   996.tif            0.0            0.0           0.0       0.0   0.0\n",
       "\n",
       "[847 rows x 6 columns]"
      ]
     },
<<<<<<< HEAD
     "execution_count": 16,
=======
     "execution_count": 7,
>>>>>>> 6b92e46c
     "metadata": {},
     "output_type": "execute_result"
    }
   ],
   "source": [
    "df"
   ]
  },
  {
   "cell_type": "code",
   "execution_count": 97,
   "metadata": {},
   "outputs": [],
   "source": [
    "# the train test split code starts here"
   ]
  },
  {
   "cell_type": "code",
   "execution_count": null,
   "metadata": {},
   "outputs": [],
   "source": [
    "no_tif_col = results[:, 1:]"
   ]
  },
  {
   "cell_type": "code",
   "execution_count": 44,
   "metadata": {},
   "outputs": [
    {
     "data": {
      "text/plain": [
       "array([['0.0', '0.0', '0.0', '0.0', '1.0'],\n",
       "       ['0.0', '0.0', '0.0', '0.0', '1.0'],\n",
       "       ['0.0', '0.0', '0.0', '0.0', '20.0'],\n",
       "       ['0.0', '0.0', '23.0', '10.0', '264.0'],\n",
       "       ['0.0', '0.0', '3.0', '12.0', '1.0'],\n",
       "       ['0.0', '0.0', '134.0', '43.0', '159.0'],\n",
       "       ['0.0', '0.0', '276.0', '179.0', '5.0'],\n",
       "       ['0.0', '0.0', '52.0', '27.0', '5.0'],\n",
       "       ['0.0', '0.0', '789.0', '50.0', '0.0'],\n",
       "       ['0.0', '0.0', '180.0', '45.0', '0.0'],\n",
       "       ['1.0', '1.0', '1295.0', '239.0', '0.0'],\n",
       "       ['11.0', '2.0', '938.0', '52.0', '0.0'],\n",
       "       ['0.0', '0.0', '1352.0', '239.0', '0.0'],\n",
       "       ['42.0', '5.0', '1103.0', '60.0', '0.0'],\n",
       "       ['0.0', '0.0', '833.0', '16.0', '0.0'],\n",
       "       ['0.0', '0.0', '1172.0', '157.0', '0.0'],\n",
       "       ['13.0', '14.0', '807.0', '45.0', '0.0']], dtype='<U32')"
      ]
     },
     "execution_count": 44,
     "metadata": {},
     "output_type": "execute_result"
    }
   ],
   "source": [
    "no_tif_col"
   ]
  },
  {
   "cell_type": "code",
   "execution_count": 59,
   "metadata": {},
   "outputs": [],
   "source": [
    "from sklearn.model_selection import train_test_split"
   ]
  },
  {
   "cell_type": "code",
   "execution_count": 85,
   "metadata": {},
   "outputs": [],
   "source": [
    "def indToTifName(data, inds):\n",
    "    res = []\n",
    "    for ind in inds:\n",
    "        res.append(data[ind][0])\n",
    "    return res"
   ]
  },
  {
   "cell_type": "code",
   "execution_count": 86,
   "metadata": {},
   "outputs": [],
   "source": [
    "def showDistribution(data, selected_indexes):\n",
    "    res = []\n",
    "    total = 0\n",
    "    class_num = len(data[0])\n",
    "    for i in range(class_num):\n",
    "        for index in selected_indexes:\n",
    "            total += float(data[index][i])\n",
    "    for i in range(class_num):\n",
    "        total_of_this_class = 0\n",
    "        for index in selected_indexes:\n",
    "            total_of_this_class += float(data[index][i])\n",
    "        res.append(float(total_of_this_class)/total)\n",
    "    return res"
   ]
  },
  {
   "cell_type": "code",
   "execution_count": 87,
   "metadata": {},
   "outputs": [],
   "source": [
    "def checkThreshold(distr1, distr2, thres):\n",
    "    if (len(distr1) != len(distr2)):\n",
    "        print(\"columns' numbers don't fit.\")\n",
    "        return -1\n",
    "    for i in range(len(distr1)):\n",
    "        diff = abs(distr1[i] - distr2[i])\n",
    "        if diff > thres:\n",
    "            return False\n",
    "    return True"
   ]
  },
  {
   "cell_type": "code",
   "execution_count": 88,
   "metadata": {},
   "outputs": [],
   "source": [
    "def findBalance(data, train_percent, thres):\n",
    "    tifs = len(data)\n",
    "    class_num = len(data[0])\n",
    "    for i in range(1000000):\n",
    "        tr_set, te_set = train_test_split(np.array(list(range(len(data)))), test_size=1-train_percent)\n",
    "        tr_d = showDistribution(data, tr_set)\n",
    "        te_d = showDistribution(data, te_set)\n",
    "        check = checkThreshold(tr_d, te_d, thres)\n",
    "        if (check == -1):\n",
    "            return -1\n",
    "        elif (check == True):\n",
    "            return tr_set, te_set\n",
    "    return [], []"
   ]
  },
  {
   "cell_type": "code",
   "execution_count": 89,
   "metadata": {},
   "outputs": [],
   "source": [
    "#input data (here \"no_tif_col\") has to be complete columns of classes of counts, no other columns like \"tif_names\"\n",
    "#set train test split percentage (0.8) and threshold here (0.02)\n",
    "train_ind, test_ind = findBalance(no_tif_col, 0.8, 0.02)"
   ]
  },
  {
   "cell_type": "code",
   "execution_count": 90,
   "metadata": {
    "scrolled": true
   },
   "outputs": [
    {
     "data": {
      "text/plain": [
       "array([ 0,  6,  9, 16, 15,  7, 14,  3, 13,  4,  8, 10,  2])"
      ]
     },
     "execution_count": 90,
     "metadata": {},
     "output_type": "execute_result"
    }
   ],
   "source": [
    "train_ind"
   ]
  },
  {
   "cell_type": "code",
   "execution_count": 91,
   "metadata": {},
   "outputs": [
    {
     "data": {
      "text/plain": [
       "array([ 1, 11, 12,  5])"
      ]
     },
     "execution_count": 91,
     "metadata": {},
     "output_type": "execute_result"
    }
   ],
   "source": [
    "test_ind"
   ]
  },
  {
   "cell_type": "code",
   "execution_count": 92,
   "metadata": {},
   "outputs": [
    {
     "data": {
      "text/plain": [
       "[0.00723047127178825,\n",
       " 0.0025823111684958036,\n",
       " 0.8435119431891543,\n",
       " 0.10845706907682376,\n",
       " 0.03821820529373789]"
      ]
     },
     "execution_count": 92,
     "metadata": {},
     "output_type": "execute_result"
    }
   ],
   "source": [
    "# distributions\n",
    "showDistribution(no_tif_col, train_ind)"
   ]
  },
  {
   "cell_type": "code",
   "execution_count": 93,
   "metadata": {},
   "outputs": [
    {
     "data": {
      "text/plain": [
       "[0.0037529853292391675,\n",
       " 0.000682360968952576,\n",
       " 0.827021494370522,\n",
       " 0.11395428181508017,\n",
       " 0.05458887751620607]"
      ]
     },
     "execution_count": 93,
     "metadata": {},
     "output_type": "execute_result"
    }
   ],
   "source": [
    "showDistribution(no_tif_col, test_ind)"
   ]
  },
  {
   "cell_type": "code",
   "execution_count": 94,
   "metadata": {},
   "outputs": [],
   "source": [
    "#result tifs, need to use dataset with tif names as the input\n",
    "train_tifs = indToTifName(results, train_ind)\n",
    "test_tifs = indToTifName(results, test_ind)"
   ]
  },
  {
   "cell_type": "code",
   "execution_count": 95,
   "metadata": {},
   "outputs": [
    {
     "data": {
      "text/plain": [
       "['2268.tif',\n",
       " '2293.tif',\n",
       " '2303.tif',\n",
       " '2399.tif',\n",
       " '2398.tif',\n",
       " '2294.tif',\n",
       " '2387.tif',\n",
       " '2279.tif',\n",
       " '2386.tif',\n",
       " '2281.tif',\n",
       " '2301.tif',\n",
       " '2370.tif',\n",
       " '2278.tif']"
      ]
     },
     "execution_count": 95,
     "metadata": {},
     "output_type": "execute_result"
    }
   ],
   "source": [
    "train_tifs"
   ]
  },
  {
   "cell_type": "code",
   "execution_count": 96,
   "metadata": {},
   "outputs": [
    {
     "data": {
      "text/plain": [
       "['2270.tif', '2371.tif', '2384.tif', '2292.tif']"
      ]
     },
     "execution_count": 96,
     "metadata": {},
     "output_type": "execute_result"
    }
   ],
   "source": [
    "test_tifs"
   ]
  },
  {
   "cell_type": "code",
   "execution_count": null,
   "metadata": {},
   "outputs": [],
   "source": []
  }
 ],
 "metadata": {
  "kernelspec": {
   "display_name": "Python 3",
   "language": "python",
   "name": "python3"
  },
  "language_info": {
   "codemirror_mode": {
    "name": "ipython",
    "version": 3
   },
   "file_extension": ".py",
   "mimetype": "text/x-python",
   "name": "python",
   "nbconvert_exporter": "python",
   "pygments_lexer": "ipython3",
   "version": "3.6.5"
  }
 },
 "nbformat": 4,
 "nbformat_minor": 4
}<|MERGE_RESOLUTION|>--- conflicted
+++ resolved
@@ -2,11 +2,7 @@
  "cells": [
   {
    "cell_type": "code",
-<<<<<<< HEAD
-   "execution_count": 11,
-=======
    "execution_count": 2,
->>>>>>> 6b92e46c
    "metadata": {},
    "outputs": [],
    "source": [
@@ -23,22 +19,14 @@
   },
   {
    "cell_type": "code",
-<<<<<<< HEAD
-   "execution_count": 12,
-=======
    "execution_count": 5,
->>>>>>> 6b92e46c
    "metadata": {},
    "outputs": [
     {
      "name": "stderr",
      "output_type": "stream",
      "text": [
-<<<<<<< HEAD
-      "100%|██████████| 601937/601937 [00:03<00:00, 151894.72it/s]\n"
-=======
       "100%|██████████| 601937/601937 [00:02<00:00, 294968.26it/s]\n"
->>>>>>> 6b92e46c
      ]
     }
    ],
@@ -49,42 +37,14 @@
   },
   {
    "cell_type": "code",
-<<<<<<< HEAD
-   "execution_count": 7,
-   "metadata": {},
-   "outputs": [
-    {
-     "data": {
-      "text/plain": [
-       "(847,)"
-      ]
-     },
-     "execution_count": 7,
-     "metadata": {},
-     "output_type": "execute_result"
-    }
-   ],
-   "source": [
-    "np.unique(chips1).shape"
-   ]
-  },
-  {
-   "cell_type": "code",
-   "execution_count": 8,
-=======
    "execution_count": 6,
->>>>>>> 6b92e46c
    "metadata": {},
    "outputs": [
     {
      "name": "stderr",
      "output_type": "stream",
      "text": [
-<<<<<<< HEAD
-      "847it [00:29, 28.92it/s]\n"
-=======
       "17it [00:00, 39.93it/s]\n"
->>>>>>> 6b92e46c
      ]
     }
    ],
@@ -121,43 +81,10 @@
   },
   {
    "cell_type": "code",
-<<<<<<< HEAD
-   "execution_count": 14,
-   "metadata": {},
-   "outputs": [],
-   "source": [
-    "columns = \\\n",
-    "    ['fname',\n",
-    "    'Small Aircraft',\n",
-    "    'Large Aircraft',\n",
-    "    'Small Vehicle',\n",
-    "    'Bus/Truck',\n",
-    "    'Boat']\n",
-    "\n",
-    "df = pd.DataFrame(results)\n",
-    "df.columns = columns\n",
-    "#df.head(10)"
-   ]
-  },
-  {
-   "cell_type": "code",
-   "execution_count": 15,
-   "metadata": {},
-   "outputs": [],
-   "source": [
-    "df.to_csv('all_tifs.csv')"
-   ]
-  },
-  {
-   "cell_type": "code",
-   "execution_count": 16,
-   "metadata": {},
-=======
    "execution_count": 7,
    "metadata": {
     "scrolled": true
    },
->>>>>>> 6b92e46c
    "outputs": [
     {
      "data": {
@@ -310,11 +237,7 @@
        "[847 rows x 6 columns]"
       ]
      },
-<<<<<<< HEAD
-     "execution_count": 16,
-=======
      "execution_count": 7,
->>>>>>> 6b92e46c
      "metadata": {},
      "output_type": "execute_result"
     }
