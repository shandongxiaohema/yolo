import argparse
from sys import platform

from models import *  # set ONNX_EXPORT in models.py
from utils.datasets import *
from utils.utils import *


def detect(save_img=True):
    img_size = (320, 192) if ONNX_EXPORT else opt.img_size  # (320, 192) or (416, 256) or (608, 352) for (height, width)
    out, source, weights, half, view_img, save_txt = opt.output, opt.source, opt.weights, opt.half, opt.view_img, opt.save_txt
    webcam = source == '0' or source.startswith('rtsp') or source.startswith('http') or source.endswith('.txt')

    # Initialize
    device = torch_utils.select_device(device='cpu' if ONNX_EXPORT else opt.device)
    if os.path.exists(out):
        shutil.rmtree(out)  # delete output folder
    os.makedirs(out)  # make new output folder

    # Initialize model
    model = Darknet(opt.cfg, img_size)

    # Load weights
    attempt_download(weights)
    if weights.endswith('.pt'):  # pytorch format
        model.load_state_dict(torch.load(weights, map_location=device)['model'])
    else:  # darknet format
        load_darknet_weights(model, weights)

    # Second-stage classifier
    classify = False
    if classify:
        modelc = torch_utils.load_classifier(name='resnet101', n=2)  # initialize
        modelc.load_state_dict(torch.load('weights/resnet101.pt', map_location=device)['model'])  # load weights
        modelc.to(device).eval()

    # Fuse Conv2d + BatchNorm2d layers
    # model.fuse()
    # torch_utils.model_info(model, report='summary')  # 'full' or 'summary'

    # Eval mode
    model.to(device).eval()

    # Export mode
    if ONNX_EXPORT:
        model.fuse()
        img = torch.zeros((1, 3) + img_size)  # (1, 3, 320, 192)
<<<<<<< HEAD
        torch.onnx.export(model, img, 'weights/export.onnx', verbose=False, opset_version=11)
=======
        f = opt.weights.replace(opt.weights.split('.')[-1], 'onnx')  # *.onnx filename
        torch.onnx.export(model, img, f, verbose=False, opset_version=11)
>>>>>>> d55dbc1f

        # Validate exported model
        import onnx
        model = onnx.load(f)  # Load the ONNX model
        onnx.checker.check_model(model)  # Check that the IR is well formed
        print(onnx.helper.printable_graph(model.graph))  # Print a human readable representation of the graph
        return

    # Half precision
    half = half and device.type != 'cpu'  # half precision only supported on CUDA
    if half:
        model.half()

    # Set Dataloader
    vid_path, vid_writer = None, None
    if webcam:
        view_img = True
        torch.backends.cudnn.benchmark = True  # set True to speed up constant image size inference
        dataset = LoadStreams(source, img_size=img_size)
    else:
        save_img = True
        dataset = LoadImages(source, img_size=img_size)

    # Get names and colors
    names = load_classes(opt.names)
    colors = [[random.randint(0, 255) for _ in range(3)] for _ in range(len(names))]

    # Run inference
    t0 = time.time()
    for path, img, im0s, vid_cap in dataset:
<<<<<<< HEAD
        t = time.time()
=======
>>>>>>> d55dbc1f
        img = torch.from_numpy(img).to(device)
        img = img.half() if half else img.float()  # uint8 to fp16/32
        img /= 255.0  # 0 - 255 to 0.0 - 1.0
        if img.ndimension() == 3:
            img = img.unsqueeze(0)

        # Inference
<<<<<<< HEAD
        pred = model(img)[0].float() if half else model(img)[0]
=======
        t1 = torch_utils.time_synchronized()
        pred = model(img)[0].float() if half else model(img)[0]
        t2 = torch_utils.time_synchronized()
>>>>>>> d55dbc1f

        # Apply NMS
        pred = non_max_suppression(pred, opt.conf_thres, opt.iou_thres, classes=opt.classes, agnostic=opt.agnostic_nms)

        # Apply Classifier
        if classify:
            pred = apply_classifier(pred, modelc, img, im0s)

        # Process detections
        for i, det in enumerate(pred):  # detections per image
            if webcam:  # batch_size >= 1
                p, s, im0 = path[i], '%g: ' % i, im0s[i]
            else:
                p, s, im0 = path, '', im0s

            save_path = str(Path(out) / Path(p).name)
            s += '%gx%g ' % img.shape[2:]  # print string
            if det is not None and len(det):
                # Rescale boxes from img_size to im0 size
                det[:, :4] = scale_coords(img.shape[2:], det[:, :4], im0.shape).round()

                # Print results
                for c in det[:, -1].unique():
                    n = (det[:, -1] == c).sum()  # detections per class
                    s += '%g %ss, ' % (n, names[int(c)])  # add to string

                # Write results
                for *xyxy, conf, cls in det:
                    if save_txt:  # Write to file
                        with open(save_path + '.txt', 'a') as file:
                            file.write(('%g ' * 6 + '\n') % (*xyxy, cls, conf))

                    if save_img or view_img:  # Add bbox to image
                        label = '%s %.2f' % (names[int(cls)], conf)
                        plot_one_box(xyxy, im0, label=label, color=colors[int(cls)])

            # Print time (inference + NMS)
            print('%sDone. (%.3fs)' % (s, t2 - t1))

            # Stream results
            if view_img:
                cv2.imshow(p, im0)
                if cv2.waitKey(1) == ord('q'):  # q to quit
                    raise StopIteration

            # Save results (image with detections)
            if save_img:
                if dataset.mode == 'images':
                    cv2.imwrite(save_path, im0)
                else:
                    if vid_path != save_path:  # new video
                        vid_path = save_path
                        if isinstance(vid_writer, cv2.VideoWriter):
                            vid_writer.release()  # release previous video writer

                        fps = vid_cap.get(cv2.CAP_PROP_FPS)
                        w = int(vid_cap.get(cv2.CAP_PROP_FRAME_WIDTH))
                        h = int(vid_cap.get(cv2.CAP_PROP_FRAME_HEIGHT))
                        vid_writer = cv2.VideoWriter(save_path, cv2.VideoWriter_fourcc(*opt.fourcc), fps, (w, h))
                    vid_writer.write(im0)

    if save_txt or save_img:
        print('Results saved to %s' % os.getcwd() + os.sep + out)
        if platform == 'darwin':  # MacOS
            os.system('open ' + out + ' ' + save_path)

    print('Done. (%.3fs)' % (time.time() - t0))


if __name__ == '__main__':
    parser = argparse.ArgumentParser()
    parser.add_argument('--cfg', type=str, default='cfg/yolov3-spp.cfg', help='*.cfg path')
<<<<<<< HEAD
    parser.add_argument('--names', type=str, default='/data/zjc4/chipped/labels.txt', help='*.names path')
    parser.add_argument('--weights', type=str, default='weights/best-90.pt', help='path to weights file')
    parser.add_argument('--source', type=str, default='/data/zjc4/yolov3_input_90/', help='source')  # input file/folder, 0 for webcam
    parser.add_argument('--output', type=str, default='output_90', help='output folder')  # output folder
    parser.add_argument('--img-size', type=int, default=416, help='inference size (pixels)')
    parser.add_argument('--conf-thres', type=float, default=0.6, help='object confidence threshold')
    parser.add_argument('--iou-thres', type=float, default=0.2, help='IOU threshold for NMS')
=======
    parser.add_argument('--names', type=str, default='data/coco.names', help='*.names path')
    parser.add_argument('--weights', type=str, default='weights/yolov3-spp-ultralytics.pt', help='weights path')
    parser.add_argument('--source', type=str, default='data/samples', help='source')  # input file/folder, 0 for webcam
    parser.add_argument('--output', type=str, default='output', help='output folder')  # output folder
    parser.add_argument('--img-size', type=int, default=416, help='inference size (pixels)')
    parser.add_argument('--conf-thres', type=float, default=0.3, help='object confidence threshold')
    parser.add_argument('--iou-thres', type=float, default=0.6, help='IOU threshold for NMS')
>>>>>>> d55dbc1f
    parser.add_argument('--fourcc', type=str, default='mp4v', help='output video codec (verify ffmpeg support)')
    parser.add_argument('--half', action='store_true', help='half precision FP16 inference')
    parser.add_argument('--device', default='', help='device id (i.e. 0 or 0,1) or cpu')
    parser.add_argument('--view-img', action='store_true', help='display results')
    parser.add_argument('--save-txt', action='store_true', help='save results to *.txt')
    parser.add_argument('--classes', nargs='+', type=int, help='filter by class')
    parser.add_argument('--agnostic-nms', action='store_true', help='class-agnostic NMS')
    opt = parser.parse_args()
    print(opt)
    with torch.no_grad():
        detect()<|MERGE_RESOLUTION|>--- conflicted
+++ resolved
@@ -45,12 +45,8 @@
     if ONNX_EXPORT:
         model.fuse()
         img = torch.zeros((1, 3) + img_size)  # (1, 3, 320, 192)
-<<<<<<< HEAD
-        torch.onnx.export(model, img, 'weights/export.onnx', verbose=False, opset_version=11)
-=======
         f = opt.weights.replace(opt.weights.split('.')[-1], 'onnx')  # *.onnx filename
         torch.onnx.export(model, img, f, verbose=False, opset_version=11)
->>>>>>> d55dbc1f
 
         # Validate exported model
         import onnx
@@ -81,10 +77,6 @@
     # Run inference
     t0 = time.time()
     for path, img, im0s, vid_cap in dataset:
-<<<<<<< HEAD
-        t = time.time()
-=======
->>>>>>> d55dbc1f
         img = torch.from_numpy(img).to(device)
         img = img.half() if half else img.float()  # uint8 to fp16/32
         img /= 255.0  # 0 - 255 to 0.0 - 1.0
@@ -92,13 +84,9 @@
             img = img.unsqueeze(0)
 
         # Inference
-<<<<<<< HEAD
-        pred = model(img)[0].float() if half else model(img)[0]
-=======
         t1 = torch_utils.time_synchronized()
         pred = model(img)[0].float() if half else model(img)[0]
         t2 = torch_utils.time_synchronized()
->>>>>>> d55dbc1f
 
         # Apply NMS
         pred = non_max_suppression(pred, opt.conf_thres, opt.iou_thres, classes=opt.classes, agnostic=opt.agnostic_nms)
@@ -171,7 +159,6 @@
 if __name__ == '__main__':
     parser = argparse.ArgumentParser()
     parser.add_argument('--cfg', type=str, default='cfg/yolov3-spp.cfg', help='*.cfg path')
-<<<<<<< HEAD
     parser.add_argument('--names', type=str, default='/data/zjc4/chipped/labels.txt', help='*.names path')
     parser.add_argument('--weights', type=str, default='weights/best-90.pt', help='path to weights file')
     parser.add_argument('--source', type=str, default='/data/zjc4/yolov3_input_90/', help='source')  # input file/folder, 0 for webcam
@@ -179,15 +166,6 @@
     parser.add_argument('--img-size', type=int, default=416, help='inference size (pixels)')
     parser.add_argument('--conf-thres', type=float, default=0.6, help='object confidence threshold')
     parser.add_argument('--iou-thres', type=float, default=0.2, help='IOU threshold for NMS')
-=======
-    parser.add_argument('--names', type=str, default='data/coco.names', help='*.names path')
-    parser.add_argument('--weights', type=str, default='weights/yolov3-spp-ultralytics.pt', help='weights path')
-    parser.add_argument('--source', type=str, default='data/samples', help='source')  # input file/folder, 0 for webcam
-    parser.add_argument('--output', type=str, default='output', help='output folder')  # output folder
-    parser.add_argument('--img-size', type=int, default=416, help='inference size (pixels)')
-    parser.add_argument('--conf-thres', type=float, default=0.3, help='object confidence threshold')
-    parser.add_argument('--iou-thres', type=float, default=0.6, help='IOU threshold for NMS')
->>>>>>> d55dbc1f
     parser.add_argument('--fourcc', type=str, default='mp4v', help='output video codec (verify ffmpeg support)')
     parser.add_argument('--half', action='store_true', help='half precision FP16 inference')
     parser.add_argument('--device', default='', help='device id (i.e. 0 or 0,1) or cpu')
