--- conflicted
+++ resolved
@@ -1,50 +1,49 @@
-<<<<<<< HEAD
-How to run the yolv3 with trained weights using docker.
-
-1. Add video to Assignment3/Data directory.
-2. Add frames to infer json to Assignment3/JSON directory.
-3. Add trained weights to Assignment3/Weights directory.
-
-Install docker to run the yolov3 in a docker container.
-
-I have written a bash script to run the docker container.
-
-In the root folder, run "bash run.sh" in the terminal to run yolov3 in the container.
-
-Once the yolov3 model has done its inference, it will copy the results to Assignment/Results directory.
-
-```
-yolov3
-├─ Assignment3
-│  ├─ Data
-│  │  ├─ README.md
-│  │  └─ Videos
-│  ├─ JSON
-│  │  └─ README.md
-│  ├─ README.md
-│  ├─ Results
-│  │  ├─ README.md
-│  │  ├─ Video
-│  │  │  └─ README.md
-│  │  └─ Results.csv
-│  └─ Weights
-│     └─ README.md
-
-```
-=======
-How to run the yolv3 with trained weights using docker.
-
-
-1. Download the Nvidia CUDA toolkit https://developer.nvidia.com/cuda-downloads to run the yolov3 model inference with GPU.
-2. Add video to Assignment3/Data directory.
-3. Add frames to infer json to Assignment3/JSON directory.
-4. Add trained weights to Assignment3/Weights directory.
-
-Install docker to run the yolov3 in a docker container.
-
-I have written a bash script to run the docker container.
-
-In the root folder, run "bash run.sh" in the terminal to run yolov3 in the container.
-
-Once the yolov3 model has done its inference, it will copy the results to Assignment/Results directory.
->>>>>>> effefddd
+How to run the yolv3 with trained weights using docker.
+
+1. Add video to Assignment3/Data directory.
+2. Add frames to infer json to Assignment3/JSON directory.
+3. Add trained weights to Assignment3/Weights directory.
+
+
+```
+yolov3
+├─ Assignment3
+│  ├─ Data
+│  │  ├─ README.md
+│  │  └─ Videos
+│  ├─ JSON
+│  │  └─ README.md
+│  ├─ README.md
+│  ├─ Results
+│  │  ├─ README.md
+│  │  ├─ Video
+│  │  │  └─ README.md
+│  │  └─ Results.csv
+│  └─ Weights
+│     └─ README.md
+
+```
+
+Install docker to run the yolov3 in a docker container.
+
+I have written a bash script to run the docker container.
+
+In the root folder, run "bash run.sh" in the terminal to run yolov3 in the container.
+
+Once the yolov3 model has done its inference, it will copy the results to Assignment/Results directory.
+
+How to run the yolv3 with trained weights using docker.
+
+1. Download the Nvidia Container Toolkit https://developer.nvidia.com/cuda-downloads to run the yolov3 model inference with GPU.
+2. Add video to Assignment3/Data directory.
+3. Add frames to infer json to Assignment3/JSON directory.
+4. Add trained weights to Assignment3/Weights directory.
+
+Install docker to run the yolov3 in a docker container.
+
+I have written a bash script to run the docker container.
+
+In the root folder, run "bash run.sh" in the terminal to run yolov3 in the container.
+
+Once the yolov3 model has done its inference, it will copy the results to Assignment/Results directory.
+