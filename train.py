import argparse
import time

import torch.distributed as dist
import torch.optim as optim
import torch.optim.lr_scheduler as lr_scheduler

import test  # import test.py to get mAP after each epoch
from models import *
from utils.datasets import *
from utils.utils import *

mixed_precision = True
try:  # Mixed precision training https://github.com/NVIDIA/apex
    from apex import amp
except:
    mixed_precision = False  # not installed

# Hyperparameters (j-series, 50.5 mAP yolov3-320) evolved by @ktian08 https://github.com/ultralytics/yolov3/issues/310
hyp = {'giou': 1.582,  # giou loss gain
       'cls': 27.76,  # cls loss gain  (CE=~1.0, uCE=~20)
       'cls_pw': 1.446,  # cls BCELoss positive_weight
       'obj': 21.35,  # obj loss gain (*=80 for uBCE with 80 classes)
       'obj_pw': 3.941,  # obj BCELoss positive_weight
       'iou_t': 0.2635,  # iou training threshold
       'lr0': 0.002324,  # initial learning rate
       'lrf': -4.,  # final LambdaLR learning rate = lr0 * (10 ** lrf)
       'momentum': 0.97,  # SGD momentum
       'weight_decay': 0.0004569,  # optimizer weight decay
       'hsv_s': 0.5703,  # image HSV-Saturation augmentation (fraction)
       'hsv_v': 0.3174,  # image HSV-Value augmentation (fraction)
       'degrees': 1.113,  # image rotation (+/- deg)
       'translate': 0.06797,  # image translation (+/- fraction)
       'scale': 0.1059,  # image scale (+/- gain)
       'shear': 0.5768}  # image shear (+/- deg)


def train():
    cfg = opt.cfg
    data = opt.data
    img_size = opt.img_size
    epochs = 1 if opt.prebias else opt.epochs  # 500200 batches at bs 16, 117263 images = 273 epochs
    batch_size = opt.batch_size
    accumulate = opt.accumulate  # effective bs = batch_size * accumulate = 16 * 4 = 64
    weights = opt.weights  # initial training weights

    if 'pw' not in opt.arc:  # remove BCELoss positive weights
        hyp['cls_pw'] = 1.
        hyp['obj_pw'] = 1.

    # Initialize
    init_seeds()
    wdir = 'weights' + os.sep  # weights dir
    last = wdir + 'last.pt'
    best = wdir + 'best.pt'
    device = torch_utils.select_device(apex=mixed_precision)
    multi_scale = opt.multi_scale

    if multi_scale:
        img_sz_min = round(img_size / 32 / 1.5) + 1
        img_sz_max = round(img_size / 32 * 1.5) - 1
        img_size = img_sz_max * 32  # initiate with maximum multi_scale size
        print('Using multi-scale %g - %g' % (img_sz_min * 32, img_size))

    # Configure run
    data_dict = parse_data_cfg(data)
    train_path = data_dict['train']
    nc = int(data_dict['classes'])  # number of classes
    backup_path = data_dict['backup']

    # Initialize model
    model = Darknet(cfg, arc=opt.arc).to(device)

    # Optimizer
    pg0, pg1 = [], []  # optimizer parameter groups
    for k, v in dict(model.named_parameters()).items():
        if 'Conv2d.weight' in k:
            pg1 += [v]  # parameter group 1 (apply weight_decay)
        else:
            pg0 += [v]  # parameter group 0

    # optimizer = optim.Adam(pg0, lr=hyp['lr0'])
    # optimizer = AdaBound(pg0, lr=hyp['lr0'], final_lr=0.1)
    optimizer = optim.SGD(pg0, lr=hyp['lr0'], momentum=hyp['momentum'], nesterov=True)
    optimizer.add_param_group({'params': pg1, 'weight_decay': hyp['weight_decay']})  # add pg1 with weight_decay
    del pg0, pg1

    cutoff = -1  # backbone reaches to cutoff layer
    start_epoch = 0
    best_fitness = 0.
    if weights.endswith('.pt'):  # pytorch format
        # possible weights are 'last.pt', 'yolov3-spp.pt', 'yolov3-tiny.pt' etc.
        if opt.bucket:
            os.system('gsutil cp gs://%s/last.pt %s' % (opt.bucket, last))  # download from bucket
        chkpt = torch.load(weights, map_location=device)

        # load model
        if opt.transfer:
            chkpt['model'] = {k: v for k, v in chkpt['model'].items() if model.state_dict()[k].numel() == v.numel()}
            model.load_state_dict(chkpt['model'], strict=False)
        else:
            model.load_state_dict(chkpt['model'])

        # load optimizer
        if chkpt['optimizer'] is not None:
            optimizer.load_state_dict(chkpt['optimizer'])
            best_fitness = chkpt['best_fitness']

        # load results
        if chkpt.get('training_results') is not None:
            with open('results.txt', 'w') as file:
                file.write(chkpt['training_results'])  # write results.txt

        start_epoch = chkpt['epoch'] + 1
        del chkpt

    elif len(weights) > 0:  # darknet format
        # possible weights are 'yolov3.weights', 'yolov3-tiny.conv.15',  'darknet53.conv.74' etc.
        cutoff = load_darknet_weights(model, weights)

    if opt.transfer or opt.prebias:  # transfer learning edge (yolo) layers
        nf = int(model.module_defs[model.yolo_layers[0] - 1]['filters'])  # yolo layer size (i.e. 255)

        for p in optimizer.param_groups:
            # lower param count allows more aggressive training settings: i.e. SGD ~0.1 lr0, ~0.9 momentum
            p['lr'] *= 100
            p['momentum'] *= 0.9

        for p in model.parameters():
            if opt.prebias and p.numel() == nf:  # train (yolo biases)
                p.requires_grad = True
            elif opt.transfer and p.shape[0] == nf:  # train (yolo biases+weights)
                p.requires_grad = True
            else:  # freeze layer
                p.requires_grad = False

    # Scheduler https://github.com/ultralytics/yolov3/issues/238
    # lf = lambda x: 1 - x / epochs  # linear ramp to zero
    # lf = lambda x: 10 ** (hyp['lrf'] * x / epochs)  # exp ramp
    # lf = lambda x: 1 - 10 ** (hyp['lrf'] * (1 - x / epochs))  # inverse exp ramp
    # scheduler = lr_scheduler.LambdaLR(optimizer, lr_lambda=lf)
    scheduler = lr_scheduler.MultiStepLR(optimizer, milestones=[round(opt.epochs * x) for x in [0.8, 0.9]], gamma=0.1)
    scheduler.last_epoch = start_epoch - 1

    # # Plot lr schedule
    # y = []
    # for _ in range(epochs):
    #     scheduler.step()
    #     y.append(optimizer.param_groups[0]['lr'])
    # plt.plot(y, label='LambdaLR')
    # plt.xlabel('epoch')
    # plt.ylabel('LR')
    # plt.tight_layout()
    # plt.savefig('LR.png', dpi=300)

    # Mixed precision training https://github.com/NVIDIA/apex
    if mixed_precision:
        model, optimizer = amp.initialize(model, optimizer, opt_level='O1', verbosity=0)

    # Initialize distributed training
    if torch.cuda.device_count() > 1:
        dist.init_process_group(backend='nccl',  # 'distributed backend'
                                init_method='tcp://127.0.0.1:9999',  # distributed training init method
                                world_size=1,  # number of nodes for distributed training
                                rank=0)  # distributed training node rank
        model = torch.nn.parallel.DistributedDataParallel(model)
        model.yolo_layers = model.module.yolo_layers  # move yolo layer indices to top level

    # Dataset
    dataset = LoadImagesAndLabels(train_path,
                                  img_size,
                                  batch_size,
                                  augment=True,
                                  hyp=hyp,  # augmentation hyperparameters
                                  rect=opt.rect,  # rectangular training
                                  image_weights=opt.img_weights,
                                  cache_images=False if opt.prebias else opt.cache_images)

    # Dataloader
    dataloader = torch.utils.data.DataLoader(dataset,
                                             batch_size=batch_size,
                                             num_workers=min(os.cpu_count(), batch_size),
                                             shuffle=not opt.rect,  # Shuffle=True unless rectangular training is used
                                             pin_memory=True,
                                             collate_fn=dataset.collate_fn)

    # Remove previous results
    for f in glob.glob('*_batch*.jpg') + glob.glob('results.txt'):
        os.remove(f)

    # Start training
    model.nc = nc  # attach number of classes to model
    model.arc = opt.arc  # attach yolo architecture
    model.hyp = hyp  # attach hyperparameters to model
    model.class_weights = labels_to_class_weights(dataset.labels, nc).to(device)  # attach class weights
    model_info(model, report='summary')  # 'full' or 'summary'
    nb = len(dataloader)
    maps = np.zeros(nc)  # mAP per class
    results = (0, 0, 0, 0, 0, 0, 0)  # 'P', 'R', 'mAP', 'F1', 'val GIoU', 'val Objectness', 'val Classification'
    t0 = time.time()
    print('Starting %s for %g epochs...' % ('prebias' if opt.prebias else 'training', epochs))
    for epoch in range(start_epoch, epochs):  # epoch ------------------------------------------------------------------
        model.train()
        print(('\n' + '%10s' * 8) % ('Epoch', 'gpu_mem', 'GIoU', 'obj', 'cls', 'total', 'targets', 'img_size'))

        # Update scheduler
        if epoch > 0:
            scheduler.step()

        # Freeze backbone at epoch 0, unfreeze at epoch 1 (optional)
        freeze_backbone = False
        if freeze_backbone and epoch < 2:
            for name, p in model.named_parameters():
                if int(name.split('.')[1]) < cutoff:  # if layer < 75
                    p.requires_grad = False if epoch == 0 else True

        # Update image weights (optional)
        if dataset.image_weights:
            w = model.class_weights.cpu().numpy() * (1 - maps) ** 2  # class weights
            image_weights = labels_to_image_weights(dataset.labels, nc=nc, class_weights=w)
            dataset.indices = random.choices(range(dataset.n), weights=image_weights, k=dataset.n)  # rand weighted idx

        mloss = torch.zeros(4).to(device)  # mean losses
        pbar = tqdm(enumerate(dataloader), total=nb)  # progress bar
        for i, (imgs, targets, paths, _) in pbar:  # batch -------------------------------------------------------------
            ni = i + nb * epoch  # number integrated batches (since train start)
            imgs = imgs.to(device)
            targets = targets.to(device)

            # Multi-Scale training
            if multi_scale:
                if ni / accumulate % 10 == 0:  #  adjust (67% - 150%) every 10 batches
                    img_size = random.randrange(img_sz_min, img_sz_max + 1) * 32
                sf = img_size / max(imgs.shape[2:])  # scale factor
                if sf != 1:
                    ns = [math.ceil(x * sf / 32.) * 32 for x in imgs.shape[2:]]  # new shape (stretched to 32-multiple)
                    imgs = F.interpolate(imgs, size=ns, mode='bilinear', align_corners=False)

            # Plot images with bounding boxes
            if ni == 0:
                fname = 'train_batch%g.jpg' % i
                plot_images(imgs=imgs, targets=targets, paths=paths, fname=fname)
                if tb_writer:
                    tb_writer.add_image(fname, cv2.imread(fname)[:, :, ::-1], dataformats='HWC')

            # Hyperparameter burn-in
            # n_burn = nb - 1  # min(nb // 5 + 1, 1000)  # number of burn-in batches
            # if ni <= n_burn:
            #     for m in model.named_modules():
            #         if m[0].endswith('BatchNorm2d'):
            #             m[1].momentum = 1 - i / n_burn * 0.99  # BatchNorm2d momentum falls from 1 - 0.01
            #     g = (i / n_burn) ** 4  # gain rises from 0 - 1
            #     for x in optimizer.param_groups:
            #         x['lr'] = hyp['lr0'] * g
            #         x['weight_decay'] = hyp['weight_decay'] * g

            # Run model
            pred = model(imgs)

            # Compute loss
            loss, loss_items = compute_loss(pred, targets, model)
            if not torch.isfinite(loss):
                print('WARNING: non-finite loss, skipping batch ', loss_items)
                continue

            # Scale loss by nominal batch_size of 64
            loss *= batch_size / 64

            # Compute gradient
            if mixed_precision:
                with amp.scale_loss(loss, optimizer) as scaled_loss:
                    scaled_loss.backward()
            else:
                loss.backward()

            # Accumulate gradient for x batches before optimizing
            if ni % accumulate == 0:
                optimizer.step()
                optimizer.zero_grad()

            # Print batch results
            mloss = (mloss * i + loss_items) / (i + 1)  # update mean losses
            mem = torch.cuda.memory_cached() / 1E9 if torch.cuda.is_available() else 0  # (GB)
            s = ('%10s' * 2 + '%10.3g' * 6) % (
                '%g/%g' % (epoch, epochs - 1), '%.3gG' % mem, *mloss, len(targets), img_size)
            pbar.set_description(s)

            # end batch ------------------------------------------------------------------------------------------------

        # Process epoch results
        final_epoch = epoch + 1 == epochs
        if opt.prebias:
            print_model_biases(model)
        else:
            # Calculate mAP (always test final epoch, skip first 10 if opt.nosave)
            if not (opt.notest or (opt.nosave and epoch < 10)) or final_epoch:
                with torch.no_grad():
                    results, maps = test.test(cfg,
                                              data,
                                              batch_size=batch_size,
                                              img_size=opt.img_size,
                                              model=model,
                                              conf_thres=0.001 if final_epoch and epoch > 0 else 0.1,  # 0.1 for speed
                                              save_json=final_epoch and epoch > 0 and 'coco.data' in data)

        # Write epoch results
        with open('results.txt', 'a') as file:
            file.write(s + '%10.3g' * 7 % results + '\n')  # P, R, mAP, F1, test_losses=(GIoU, obj, cls)

        # Write Tensorboard results
        if tb_writer:
            x = list(mloss) + list(results)
            titles = ['GIoU', 'Objectness', 'Classification', 'Train loss',
                      'Precision', 'Recall', 'mAP', 'F1', 'val GIoU', 'val Objectness', 'val Classification']
            for xi, title in zip(x, titles):
                tb_writer.add_scalar(title, xi, epoch)

        # Update best mAP
        fitness = results[2]  # mAP
        if fitness > best_fitness:
            best_fitness = fitness

        # Save training results
        save = (not opt.nosave) or ((not opt.evolve) and final_epoch)
        if save:
            with open('results.txt', 'r') as file:
                # Create checkpoint
                chkpt = {'epoch': epoch,
                         'best_fitness': best_fitness,
                         'training_results': file.read(),
                         'model': model.module.state_dict() if type(
                             model) is nn.parallel.DistributedDataParallel else model.state_dict(),
                         'optimizer': None if final_epoch else optimizer.state_dict()}

            # Save last checkpoint
            torch.save(chkpt, last)
            if opt.bucket:
                os.system('gsutil cp %s gs://%s' % (last, opt.bucket))  # upload to bucket

            # Save best checkpoint
            if best_fitness == fitness:
                torch.save(chkpt, best)

            # Save backup every 10 epochs (optional)
            if epoch > 0 and epoch % 10 == 0:
<<<<<<< HEAD
                torch.save(chkpt, wdir + 'backup%g.pt' % epoch)
=======
                torch.save(chkpt, backup_path + 'backup%g.pt' % epoch)
>>>>>>> 306e0b07

            # Delete checkpoint
            del chkpt

        # end epoch ----------------------------------------------------------------------------------------------------

    # Report time
    plot_results()  # save as results.png
    print('%g epochs completed in %.3f hours.\n' % (epoch - start_epoch + 1, (time.time() - t0) / 3600))
    dist.destroy_process_group() if torch.cuda.device_count() > 1 else None
    torch.cuda.empty_cache()
    return results


if __name__ == '__main__':
    parser = argparse.ArgumentParser()
    parser.add_argument('--epochs', type=int, default=273)  # 500200 batches at bs 16, 117263 images = 273 epochs
    parser.add_argument('--batch-size', type=int, default=32)  # effective bs = batch_size * accumulate = 16 * 4 = 64
    parser.add_argument('--accumulate', type=int, default=2, help='batches to accumulate before optimizing')
    parser.add_argument('--cfg', type=str, default='cfg/yolov3-spp.cfg', help='cfg file path')
    parser.add_argument('--data', type=str, default='data/coco.data', help='*.data file path')
    parser.add_argument('--multi-scale', action='store_true', help='adjust (67% - 150%) img_size every 10 batches')
    parser.add_argument('--img-size', type=int, default=416, help='inference size (pixels)')
    parser.add_argument('--rect', action='store_true', help='rectangular training')
    parser.add_argument('--resume', action='store_true', help='resume training from last.pt')
    parser.add_argument('--transfer', action='store_true', help='transfer learning')
    parser.add_argument('--nosave', action='store_true', help='only save final checkpoint')
    parser.add_argument('--notest', action='store_true', help='only test final epoch')
    parser.add_argument('--evolve', action='store_true', help='evolve hyperparameters')
    parser.add_argument('--bucket', type=str, default='', help='gsutil bucket')
    parser.add_argument('--img-weights', action='store_true', help='select training images by weight')
    parser.add_argument('--cache-images', action='store_true', help='cache images for faster training')
    parser.add_argument('--weights', type=str, default='', help='initial weights')  # i.e. weights/darknet.53.conv.74
    parser.add_argument('--arc', type=str, default='defaultpw', help='yolo architecture')  # defaultpw, uCE, uBCE
    parser.add_argument('--prebias', action='store_true', help='transfer-learn yolo biases prior to training')
    opt = parser.parse_args()
    opt.weights = 'weights/last.pt' if opt.resume else opt.weights
    print(opt)

    tb_writer = None
    if not opt.evolve:  # Train normally
        try:
            # Start Tensorboard with "tensorboard --logdir=runs", view at http://localhost:6006/
            from torch.utils.tensorboard import SummaryWriter

            tb_writer = SummaryWriter()
        except:
            pass

        if opt.prebias:
            train()  # transfer-learn yolo biases for 1 epoch
            create_backbone('weights/last.pt')  # saved results as backbone.pt
            opt.weights = 'weights/backbone.pt'  # assign backbone
            opt.prebias = False  # disable prebias
            print(opt)  # display options

        train()  # train normally

    else:  # Evolve hyperparameters (optional)
        opt.notest = True  # only test final epoch
        opt.nosave = True  # only save final checkpoint
        if opt.bucket:
            os.system('gsutil cp gs://%s/evolve.txt .' % opt.bucket)  # download evolve.txt if exists

        for _ in range(100):  # generations to evolve
            if os.path.exists('evolve.txt'):  # if evolve.txt exists: select best hyps and mutate
                # Get best hyperparameters
                x = np.loadtxt('evolve.txt', ndmin=2)
                x = x[fitness(x).argmax()]  # select best fitness hyps
                for i, k in enumerate(hyp.keys()):
                    hyp[k] = x[i + 7]

                # Mutate
                init_seeds(seed=int(time.time()))
                s = [.15, .15, .15, .15, .15, .15, .15, .00, .02, .20, .20, .20, .20, .20, .20, .20]  # sigmas
                for i, k in enumerate(hyp.keys()):
                    x = (np.random.randn(1) * s[i] + 1) ** 2.0  # plt.hist(x.ravel(), 300)
                    hyp[k] *= float(x)  # vary by sigmas

            # Clip to limits
            keys = ['lr0', 'iou_t', 'momentum', 'weight_decay', 'hsv_s', 'hsv_v', 'translate', 'scale']
            limits = [(1e-4, 1e-2), (0.00, 0.70), (0.60, 0.98), (0, 0.001), (0, .9), (0, .9), (0, .9), (0, .9)]
            for k, v in zip(keys, limits):
                hyp[k] = np.clip(hyp[k], v[0], v[1])

            # Train mutation
            results = train()

            # Write mutation results
            print_mutation(hyp, results, opt.bucket)

            # Plot results
            # plot_evolution_results(hyp)<|MERGE_RESOLUTION|>--- conflicted
+++ resolved
@@ -343,11 +343,7 @@
 
             # Save backup every 10 epochs (optional)
             if epoch > 0 and epoch % 10 == 0:
-<<<<<<< HEAD
-                torch.save(chkpt, wdir + 'backup%g.pt' % epoch)
-=======
                 torch.save(chkpt, backup_path + 'backup%g.pt' % epoch)
->>>>>>> 306e0b07
 
             # Delete checkpoint
             del chkpt
