--- conflicted
+++ resolved
@@ -73,7 +73,7 @@
     nc = 1 if opt.single_cls else int(data_dict['classes'])  # number of classes
 
     # Remove previous results
-    for f in glob.glob('*_batch*.jpg') + glob.glob(results_file):
+    for f in glob.glob('*_batch*.png') + glob.glob(results_file):
         os.remove(f)
 
     # Initialize model
@@ -177,11 +177,6 @@
                                   cache_images=opt.cache_images,
                                   single_cls=opt.single_cls)
 
-<<<<<<< HEAD
-    # Remove old results
-    for f in glob.glob('*_batch*.png') + glob.glob('results.txt'):
-        os.remove(f)
-=======
     # Dataloader
     batch_size = min(batch_size, len(dataset))
     nw = min([os.cpu_count(), batch_size if batch_size > 1 else 0, 8])  # number of workers
@@ -203,7 +198,6 @@
                                              num_workers=nw,
                                              pin_memory=True,
                                              collate_fn=dataset.collate_fn)
->>>>>>> 4b9d73f9
 
     # Start training
     nb = len(dataloader)
@@ -250,11 +244,6 @@
             imgs = imgs.to(device).float() / 255.0  # uint8 to float32, 0 - 255 to 0.0 - 1.0
             targets = targets.to(device)
 
-<<<<<<< HEAD
-            # Plot images with bounding boxes
-            if epoch == 0 and i == 0:
-                plot_images(imgs=imgs, targets=targets, fname='train_batch0.png')
-=======
             # Multi-Scale training
             if opt.multi_scale:
                 if ni / accumulate % 10 == 0:  #  adjust (67% - 150%) every 10 batches
@@ -263,11 +252,10 @@
                 if sf != 1:
                     ns = [math.ceil(x * sf / 32.) * 32 for x in imgs.shape[2:]]  # new shape (stretched to 32-multiple)
                     imgs = F.interpolate(imgs, size=ns, mode='bilinear', align_corners=False)
->>>>>>> 4b9d73f9
 
             # Plot images with bounding boxes
             if ni == 0:
-                fname = 'train_batch%g.jpg' % i
+                fname = 'train_batch%g.png' % i
                 plot_images(imgs=imgs, targets=targets, paths=paths, fname=fname)
                 if tb_writer:
                     tb_writer.add_image(fname, cv2.imread(fname)[:, :, ::-1], dataformats='HWC')
