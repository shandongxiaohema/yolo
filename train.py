import os
import argparse

import torch.distributed as dist
import torch.optim as optim
import torch.optim.lr_scheduler as lr_scheduler

import test  # import test.py to get mAP after each epoch
from models import *
from utils.datasets import *
from utils.utils import *

mixed_precision = True
try:  # Mixed precision training https://github.com/NVIDIA/apex
    from apex import amp
except:
    mixed_precision = False  # not installed

wdir = os.path.join(os.environ['SM_MODEL_DIR'], 'weights' + os.sep) # weights dir
results_file = os.path.join(os.environ['SM_MODEL_DIR'], 'results.txt')
last = wdir + 'last.pt'
best = wdir + 'best.pt'

# Create weights folder if it doesn't already exist.
if not os.path.exists(wdir):
    os.makedirs(wdir)
    print("Weight directory created:", wdir)

# Hyperparameters (k-series, 57.7 mAP yolov3-spp-416) https://github.com/ultralytics/yolov3/issues/310
hyp = {'giou': 3.31,  # giou loss gain
       'cls': 42.4,  # cls loss gain
       'cls_pw': 1.0,  # cls BCELoss positive_weight
<<<<<<< HEAD
       'obj': 49.5,  # obj loss gain (*=img_size/320 if img_size != 320)
=======
       'obj': 52.0,  # obj loss gain (*=img_size/320 if img_size != 320)
>>>>>>> 9484e4f7
       'obj_pw': 1.0,  # obj BCELoss positive_weight
       'iou_t': 0.213,  # iou training threshold
       'lr0': 0.00261,  # initial learning rate (SGD=1E-3, Adam=9E-5)
       'lrf': -4.,  # final LambdaLR learning rate = lr0 * (10 ** lrf)
       'momentum': 0.949,  # SGD momentum
       'weight_decay': 0.000489,  # optimizer weight decay
       'fl_gamma': 0.5,  # focal loss gamma
       'hsv_h': 0.0103,  # image HSV-Hue augmentation (fraction)
       'hsv_s': 0.691,  # image HSV-Saturation augmentation (fraction)
       'hsv_v': 0.433,  # image HSV-Value augmentation (fraction)
       'degrees': 1.43,  # image rotation (+/- deg)
       'translate': 0.0663,  # image translation (+/- fraction)
       'scale': 0.11,  # image scale (+/- gain)
       'shear': 0.384}  # image shear (+/- deg)

# Overwrite hyp with hyp*.txt (optional)
f = glob.glob('hyp*.txt')
if f:
    for k, v in zip(hyp.keys(), np.loadtxt(f[0])):
        hyp[k] = v


def train():
    cfg = opt.cfg
    data = opt.data
    img_size = opt.img_size
    epochs = opt.epochs  # 500200 batches at bs 64, 117263 images = 273 epochs
    batch_size = opt.batch_size
    accumulate = opt.accumulate  # effective bs = batch_size * accumulate = 16 * 4 = 64
    weights = opt.weights  # initial training weights

    if 'pw' not in opt.arc:  # remove BCELoss positive weights
        hyp['cls_pw'] = 1.
        hyp['obj_pw'] = 1.

    # Initialize
    init_seeds()
    multi_scale = opt.multi_scale

    if multi_scale:
        img_sz_min = round(img_size / 32 / 1.5)
        img_sz_max = round(img_size / 32 * 1.5)
        img_size = img_sz_max * 32  # initiate with maximum multi_scale size
        print('Using multi-scale %g - %g' % (img_sz_min * 32, img_size))

    # Configure run
    data_dict = parse_data_cfg(data)
    train_path = data_dict['train']
    nc = int(data_dict['classes'])  # number of classes

    # Remove previous results
    for f in glob.glob('*_batch*.jpg') + glob.glob(results_file):
        os.remove(f)

    # Initialize model
    model = Darknet(cfg, arc=opt.arc).to(device)

    # Optimizer
    pg0, pg1 = [], []  # optimizer parameter groups
    for k, v in dict(model.named_parameters()).items():
        if 'Conv2d.weight' in k:
            pg1 += [v]  # parameter group 1 (apply weight_decay)
        else:
            pg0 += [v]  # parameter group 0

    if opt.adam:
        optimizer = optim.Adam(pg0, lr=hyp['lr0'])
        # optimizer = AdaBound(pg0, lr=hyp['lr0'], final_lr=0.1)
    else:
        optimizer = optim.SGD(pg0, lr=hyp['lr0'], momentum=hyp['momentum'], nesterov=True)
    optimizer.add_param_group({'params': pg1, 'weight_decay': hyp['weight_decay']})  # add pg1 with weight_decay
    del pg0, pg1

    cutoff = -1  # backbone reaches to cutoff layer
    start_epoch = 0
    best_fitness = float('inf')
    attempt_download(weights)
    if weights.endswith('.pt'):  # pytorch format
        # possible weights are '*.pt', 'yolov3-spp.pt', 'yolov3-tiny.pt' etc.
        chkpt = torch.load(weights, map_location=device)

        # load model
        try:
            chkpt['model'] = {k: v for k, v in chkpt['model'].items() if model.state_dict()[k].numel() == v.numel()}
            model.load_state_dict(chkpt['model'], strict=False)
            # model.load_state_dict(chkpt['model'])
        except KeyError as e:
            s = "%s is not compatible with %s. Specify --weights '' or specify a --cfg compatible with %s. " \
                "See https://github.com/ultralytics/yolov3/issues/657" % (opt.weights, opt.cfg, opt.weights)
            raise KeyError(s) from e

        # load optimizer
        if chkpt['optimizer'] is not None:
            optimizer.load_state_dict(chkpt['optimizer'])
            best_fitness = chkpt['best_fitness']

        # load results
        if chkpt.get('training_results') is not None:
            with open(results_file, 'w') as file:
                file.write(chkpt['training_results'])  # write results.txt

        start_epoch = chkpt['epoch'] + 1
        del chkpt

    elif len(weights) > 0:  # darknet format
        # possible weights are '*.weights', 'yolov3-tiny.conv.15',  'darknet53.conv.74' etc.
        cutoff = load_darknet_weights(model, weights)

    # Scheduler https://github.com/ultralytics/yolov3/issues/238
    # lf = lambda x: 1 - x / epochs  # linear ramp to zero
    # lf = lambda x: 10 ** (hyp['lrf'] * x / epochs)  # exp ramp
    # lf = lambda x: 1 - 10 ** (hyp['lrf'] * (1 - x / epochs))  # inverse exp ramp
    # scheduler = lr_scheduler.LambdaLR(optimizer, lr_lambda=lf)
    # scheduler = lr_scheduler.MultiStepLR(optimizer, milestones=range(59, 70, 1), gamma=0.8)  # gradual fall to 0.1*lr0
    scheduler = lr_scheduler.MultiStepLR(optimizer, milestones=[round(opt.epochs * x) for x in [0.8, 0.9]], gamma=0.1)
    scheduler.last_epoch = start_epoch - 1

    # # Plot lr schedule
    # y = []
    # for _ in range(epochs):
    #     scheduler.step()
    #     y.append(optimizer.param_groups[0]['lr'])
    # plt.plot(y, label='LambdaLR')
    # plt.xlabel('epoch')
    # plt.ylabel('LR')
    # plt.tight_layout()
    # plt.savefig('LR.png', dpi=300)

    # Mixed precision training https://github.com/NVIDIA/apex
    if mixed_precision:
        model, optimizer = amp.initialize(model, optimizer, opt_level='O1', verbosity=0)

    # Initialize distributed training
    if device.type != 'cpu' and torch.cuda.device_count() > 1:
        dist.init_process_group(backend='nccl',  # 'distributed backend'
                                init_method='tcp://127.0.0.1:9999',  # distributed training init method
                                world_size=1,  # number of nodes for distributed training
                                rank=0)  # distributed training node rank
        model = torch.nn.parallel.DistributedDataParallel(model, find_unused_parameters=True)
        model.yolo_layers = model.module.yolo_layers  # move yolo layer indices to top level

    # Dataset
    # TODO (sno6): Possibly have to edit this to pull from S3?
    dataset = LoadImagesAndLabels(train_path,
                                  img_size,
                                  batch_size,
                                  augment=True,
                                  hyp=hyp,  # augmentation hyperparameters
                                  rect=opt.rect,  # rectangular training
<<<<<<< HEAD
                                  cache_labels=True,
                                  cache_images=opt.cache_images)
=======
                                  image_weights=opt.img_weights,
                                  cache_labels=True if epochs > 10 else False,
                                  cache_images=False if opt.prebias else opt.cache_images)
>>>>>>> 9484e4f7

    # Dataloader
    batch_size = min(batch_size, len(dataset))
    dataloader = torch.utils.data.DataLoader(dataset,
                                             batch_size=batch_size,
                                             num_workers=min([os.cpu_count(), batch_size if batch_size > 1 else 0, 16]),
                                             shuffle=not opt.rect,  # Shuffle=True unless rectangular training is used
                                             pin_memory=True,
                                             collate_fn=dataset.collate_fn)

<<<<<<< HEAD
    # Testloader
    testloader = torch.utils.data.DataLoader(LoadImagesAndLabels(test_path, opt.img_size, batch_size * 2,
                                                                 hyp=hyp,
                                                                 rect=True,
                                                                 cache_labels=True,
                                                                 cache_images=opt.cache_images),
                                             batch_size=batch_size * 2,
                                             num_workers=nw,
                                             pin_memory=True,
                                             collate_fn=dataset.collate_fn)

=======
>>>>>>> 9484e4f7
    # Start training
    model.nc = nc  # attach number of classes to model
    model.arc = opt.arc  # attach yolo architecture
    model.hyp = hyp  # attach hyperparameters to model
    model.class_weights = labels_to_class_weights(dataset.labels, nc).to(device)  # attach class weights
    torch_utils.model_info(model, report='summary')  # 'full' or 'summary'
    nb = len(dataloader)
    maps = np.zeros(nc)  # mAP per class
    # torch.autograd.set_detect_anomaly(True)
    results = (0, 0, 0, 0, 0, 0, 0)  # 'P', 'R', 'mAP', 'F1', 'val GIoU', 'val Objectness', 'val Classification'
    t0 = time.time()
<<<<<<< HEAD
    torch_utils.model_info(model, report='summary')  # 'full' or 'summary'
    print('Using %g dataloader workers' % nw)
    print('Starting training for %g epochs...' % epochs)
    for epoch in range(start_epoch - 1 if opt.prebias else start_epoch, epochs):  # epoch ------------------------------
=======
    print('Starting %s for %g epochs...' % ('prebias' if opt.prebias else 'training', epochs))
    for epoch in range(start_epoch, epochs):  # epoch ------------------------------------------------------------------
>>>>>>> 9484e4f7
        model.train()
        print(('\n' + '%10s' * 8) % ('Epoch', 'gpu_mem', 'GIoU', 'obj', 'cls', 'total', 'targets', 'img_size'))

        # Prebias
        if opt.prebias:
            if epoch < 0:  # prebias
                ps = 0.1, 0.9, False  # prebias settings (lr=0.1, momentum=0.9, requires_grad=False)
            else:  # normal training
                ps = hyp['lr0'], hyp['momentum'], True  # normal training settings
                opt.prebias = False

            for p in optimizer.param_groups:
                p['lr'] = ps[0]  # learning rate
                if p.get('momentum') is not None:  # for SGD but not Adam
                    p['momentum'] = ps[1]
            for name, p in model.named_parameters():
                p.requires_grad = True if name.endswith('.bias') else ps[2]

        # Update image weights (optional)
        if dataset.image_weights:
            w = model.class_weights.cpu().numpy() * (1 - maps) ** 2  # class weights
            image_weights = labels_to_image_weights(dataset.labels, nc=nc, class_weights=w)
            dataset.indices = random.choices(range(dataset.n), weights=image_weights, k=dataset.n)  # rand weighted idx

        mloss = torch.zeros(4).to(device)  # mean losses
        pbar = tqdm(enumerate(dataloader), total=nb)  # progress bar
        for i, (imgs, targets, paths, _) in pbar:  # batch -------------------------------------------------------------
            ni = i + nb * epoch  # number integrated batches (since train start)
            imgs = imgs.to(device)
            targets = targets.to(device)

            # Multi-Scale training
            if multi_scale:
                if ni / accumulate % 10 == 0:  #  adjust (67% - 150%) every 10 batches
                    img_size = random.randrange(img_sz_min, img_sz_max + 1) * 32
                sf = img_size / max(imgs.shape[2:])  # scale factor
                if sf != 1:
                    ns = [math.ceil(x * sf / 32.) * 32 for x in imgs.shape[2:]]  # new shape (stretched to 32-multiple)
                    imgs = F.interpolate(imgs, size=ns, mode='bilinear', align_corners=False)

            # Plot images with bounding boxes
            if ni == 0:
                fname = 'train_batch%g.jpg' % i
                plot_images(imgs=imgs, targets=targets, paths=paths, fname=fname)
                if tb_writer:
                    tb_writer.add_image(fname, cv2.imread(fname)[:, :, ::-1], dataformats='HWC')

            # Hyperparameter burn-in
            # n_burn = nb - 1  # min(nb // 5 + 1, 1000)  # number of burn-in batches
            # if ni <= n_burn:
            #     for m in model.named_modules():
            #         if m[0].endswith('BatchNorm2d'):
            #             m[1].momentum = 1 - i / n_burn * 0.99  # BatchNorm2d momentum falls from 1 - 0.01
            #     g = (i / n_burn) ** 4  # gain rises from 0 - 1
            #     for x in optimizer.param_groups:
            #         x['lr'] = hyp['lr0'] * g
            #         x['weight_decay'] = hyp['weight_decay'] * g

            # Run model
            pred = model(imgs)

            # Compute loss
            loss, loss_items = compute_loss(pred, targets, model)
            if not torch.isfinite(loss):
                print('WARNING: non-finite loss, ending training ', loss_items)
                return results

            # Scale loss by nominal batch_size of 64
            loss *= batch_size / 64

            # Compute gradient
            if mixed_precision:
                with amp.scale_loss(loss, optimizer) as scaled_loss:
                    scaled_loss.backward()
            else:
                loss.backward()

            # Accumulate gradient for x batches before optimizing
            if ni % accumulate == 0:
                optimizer.step()
                optimizer.zero_grad()

            # Print batch results
            mloss = (mloss * i + loss_items) / (i + 1)  # update mean losses
            mem = torch.cuda.memory_cached() / 1E9 if torch.cuda.is_available() else 0  # (GB)
            s = ('%10s' * 2 + '%10.3g' * 6) % (
                '%g/%g' % (epoch, epochs - 1), '%.3gG' % mem, *mloss, len(targets), img_size)
            pbar.set_description(s)

            # end batch ------------------------------------------------------------------------------------------------

        # Process epoch results
        final_epoch = epoch + 1 == epochs
        if opt.prebias:
            print_model_biases(model)
<<<<<<< HEAD
            continue
        elif not opt.notest or final_epoch:  # Calculate mAP
            is_coco = any([x in data for x in ['coco.data', 'coco2014.data', 'coco2017.data']]) and model.nc == 80
            results, maps = test.test(cfg,
                                      data,
                                      batch_size=batch_size * 2,
                                      img_size=opt.img_size,
                                      model=model,
                                      conf_thres=0.001 if final_epoch else 0.1,  # 0.1 for speed
                                      iou_thres=0.6 if final_epoch and is_coco else 0.5,
                                      save_json=final_epoch and is_coco,
                                      dataloader=testloader)

        # Update scheduler
        scheduler.step()
=======
        else:
            # Calculate mAP (always test final epoch, skip first 10 if opt.nosave)
            if not (opt.notest or (opt.nosave and epoch < 10)) or final_epoch:
                with torch.no_grad():
                    results, maps = test.test(cfg,
                                              data,
                                              batch_size=batch_size,
                                              img_size=opt.img_size,
                                              model=model,
                                              conf_thres=0.001 if final_epoch and epoch > 0 else 0.1,  # 0.1 for speed
                                              save_json=final_epoch and epoch > 0 and 'coco.data' in data)
>>>>>>> 9484e4f7

        # Write epoch results
        with open(results_file, 'a') as f:
            f.write(s + '%10.3g' * 7 % results + '\n')  # P, R, mAP, F1, test_losses=(GIoU, obj, cls)
        if len(opt.name) and opt.bucket:
            os.system('gsutil cp results.txt gs://%s/results%s.txt' % (opt.bucket, opt.name))

        # Write Tensorboard results
        if tb_writer:
            x = list(mloss) + list(results)
            titles = ['GIoU', 'Objectness', 'Classification', 'Train loss',
                      'Precision', 'Recall', 'mAP', 'F1', 'val GIoU', 'val Objectness', 'val Classification']
            for xi, title in zip(x, titles):
                tb_writer.add_scalar(title, xi, epoch)

        # Update best mAP
        fitness = sum(results[4:])  # total loss
        if fitness < best_fitness:
            best_fitness = fitness

        # Save training results
        save = (not opt.nosave) or (final_epoch and not opt.evolve)
        if save:
            with open(results_file, 'r') as f:
                # Create checkpoint
                chkpt = {'epoch': epoch,
                         'best_fitness': best_fitness,
                         'training_results': f.read(),
                         'model': model.module.state_dict() if type(
                             model) is nn.parallel.DistributedDataParallel else model.state_dict(),
                         'optimizer': None if final_epoch else optimizer.state_dict()}

            # Save last checkpoint
            torch.save(chkpt, last)

            # Save best checkpoint
            if best_fitness == fitness:
                torch.save(chkpt, best)

            # Save backup every 100 epochs (optional)
            if epoch > 0 and epoch % 100 == 0:
                torch.save(chkpt, wdir + 'backup%g.pt' % epoch)

            # Delete checkpoint
            del chkpt

        # end epoch ----------------------------------------------------------------------------------------------------

    # end training
<<<<<<< HEAD
    n = opt.name
    if len(n):
        n = '_' + n if not n.isnumeric() else n
        fresults, flast, fbest = 'results%s.txt' % n, 'last%s.pt' % n, 'best%s.pt' % n
        os.rename('results.txt', fresults)
=======
    if len(opt.name) and not opt.prebias:
        fresults, flast, fbest = 'results%s.txt' % opt.name, 'last%s.pt' % opt.name, 'best%s.pt' % opt.name
        os.rename(results_file, os.path.join(os.environ['SM_MODEL_DIR'], fresults))
>>>>>>> 9484e4f7
        os.rename(wdir + 'last.pt', wdir + flast) if os.path.exists(wdir + 'last.pt') else None
        os.rename(wdir + 'best.pt', wdir + fbest) if os.path.exists(wdir + 'best.pt') else None

        # save to cloud
        if opt.bucket:
            os.system('gsutil cp %s %s gs://%s' % (fresults, wdir + flast, opt.bucket))

    if not opt.evolve:
        plot_results()  # save as results.png
    print('%g epochs completed in %.3f hours.\n' % (epoch - start_epoch + 1, (time.time() - t0) / 3600))
    dist.destroy_process_group() if torch.cuda.device_count() > 1 else None
    torch.cuda.empty_cache()

    return results


if __name__ == '__main__':
    parser = argparse.ArgumentParser()
<<<<<<< HEAD
    parser.add_argument('--epochs', type=int, default=273)  # 500200 batches at bs 16, 117263 COCO images = 273 epochs
    parser.add_argument('--batch-size', type=int, default=16)  # effective bs = batch_size * accumulate = 16 * 4 = 64
    parser.add_argument('--accumulate', type=int, default=4, help='batches to accumulate before optimizing')
    parser.add_argument('--cfg', type=str, default='cfg/yolov3-spp.cfg', help='*.cfg path')
    parser.add_argument('--data', type=str, default='data/coco2017.data', help='*.data path')
=======
    parser.add_argument('--epochs', type=int, default=273)  # 500200 batches at bs 16, 117263 images = 273 epochs
    parser.add_argument('--batch-size', type=int, default=32)  # effective bs = batch_size * accumulate = 16 * 4 = 64
    parser.add_argument('--accumulate', type=int, default=2, help='batches to accumulate before optimizing')
    parser.add_argument('--cfg', type=str, default=os.path.join(os.environ['SM_CHANNEL_CONFIG'], 'yolov3-container.cfg'), help='cfg file path')
    parser.add_argument('--data', type=str, default=os.path.join(os.environ['SM_CHANNEL_CONFIG'], 'container.data'), help='*.data file path')
>>>>>>> 9484e4f7
    parser.add_argument('--multi-scale', action='store_true', help='adjust (67% - 150%) img_size every 10 batches')
    parser.add_argument('--img-size', type=int, default=416, help='inference size (pixels)')
    parser.add_argument('--rect', action='store_true', help='rectangular training')
    parser.add_argument('--resume', action='store_true', help='resume training from last.pt')
    parser.add_argument('--nosave', action='store_true', help='only save final checkpoint')
    parser.add_argument('--notest', action='store_true', help='only test final epoch')
    parser.add_argument('--evolve', action='store_true', help='evolve hyperparameters')
    parser.add_argument('--bucket', type=str, default='', help='gsutil bucket')
    parser.add_argument('--cache-images', action='store_true', help='cache images for faster training')
    parser.add_argument('--weights', type=str, default=os.path.join(os.environ['SM_CHANNEL_CONFIG'], 'darknet53.conv.74'), help='initial weights')
    parser.add_argument('--arc', type=str, default='default', help='yolo architecture')  # defaultpw, uCE, uBCE
    parser.add_argument('--prebias', action='store_true', help='pretrain model biases')
    parser.add_argument('--name', default='', help='renames results.txt to results_name.txt if supplied')
    parser.add_argument('--device', default='', help='device id (i.e. 0 or 0,1 or cpu)')
    parser.add_argument('--adam', action='store_true', help='use adam optimizer')
    parser.add_argument('--var', type=float, help='debug variable')

    # Custom parameters for Amazon Sagemaker.
    parser.add_argument('--output-data-dir', type=str, default=os.environ['SM_OUTPUT_DATA_DIR']) # Extra data output.
    parser.add_argument('--model-dir', type=str, default=os.environ['SM_MODEL_DIR']) # Results output.

    opt = parser.parse_args()
    opt.weights = last if opt.resume else opt.weights
    print(opt)
    device = torch_utils.select_device(opt.device, apex=mixed_precision, batch_size=opt.batch_size)
    if device.type == 'cpu':
        mixed_precision = False

    # scale hyp['obj'] by img_size (evolved at 320)
    # hyp['obj'] *= opt.img_size / 320.

    tb_writer = None
    if not opt.evolve:  # Train normally
        try:
            # Start Tensorboard with "tensorboard --logdir=runs", view at http://localhost:6006/
            from torch.utils.tensorboard import SummaryWriter

            tb_writer = SummaryWriter()
        except:
            pass

        train()  # train normally

    else:  # Evolve hyperparameters (optional)
        opt.notest = True  # only test final epoch
        opt.nosave = True  # only save final checkpoint
        if opt.bucket:
            os.system('gsutil cp gs://%s/evolve.txt .' % opt.bucket)  # download evolve.txt if exists

        for _ in range(1):  # generations to evolve
            if os.path.exists('evolve.txt'):  # if evolve.txt exists: select best hyps and mutate
                # Select parent(s)
                x = np.loadtxt('evolve.txt', ndmin=2)
                parent = 'single'  # parent selection method: 'single' or 'weighted'
                if parent == 'single' or len(x) == 1:
                    x = x[fitness(x).argmax()]
                elif parent == 'weighted':  # weighted combination
                    n = min(10, len(x))  # number to merge
                    x = x[np.argsort(-fitness(x))][:n]  # top n mutations
                    w = fitness(x) - fitness(x).min()  # weights
                    x = (x * w.reshape(n, 1)).sum(0) / w.sum()  # new parent

                # Mutate
                mutate_version = 2
                np.random.seed(int(time.time()))
                s = 0.2  # 20% sigma
                g = np.array([1, 1, 1, 1, 1, 1, 1, 0, .1, 1, 0, 1, 1, 1, 1, 1, 1, 1])  # gains
                ng = len(g)
                if mutate_version == 1:
                    s *= np.random.random()  # sigma
                    v = (np.random.randn(ng) * g * s + 1) ** 2.0  # plt.hist(x.ravel(), 300)
                else:
                    v = np.ones(ng)
                    while all(v == 1):  # mutate untill a change occurs (prevent duplicates)
                        r = (np.random.random(ng) < 0.1) * np.random.randn(ng)  # 10% mutation probability
                        v = (g * s * r + 1) ** 2.0  # plt.hist(x.ravel(), 300)
                for i, k in enumerate(hyp.keys()):
                    hyp[k] = x[i + 7] * v[i]  # mutate

            # Clip to limits
            keys = ['lr0', 'iou_t', 'momentum', 'weight_decay', 'hsv_s', 'hsv_v', 'translate', 'scale', 'fl_gamma']
            limits = [(1e-5, 1e-2), (0.00, 0.70), (0.60, 0.98), (0, 0.001), (0, .9), (0, .9), (0, .9), (0, .9), (0, 3)]
            for k, v in zip(keys, limits):
                hyp[k] = np.clip(hyp[k], v[0], v[1])

            # Train mutation
            results = train()

            # Write mutation results
            print_mutation(hyp, results, opt.bucket)

            # Plot results
            # plot_evolution_results(hyp)<|MERGE_RESOLUTION|>--- conflicted
+++ resolved
@@ -30,11 +30,7 @@
 hyp = {'giou': 3.31,  # giou loss gain
        'cls': 42.4,  # cls loss gain
        'cls_pw': 1.0,  # cls BCELoss positive_weight
-<<<<<<< HEAD
        'obj': 49.5,  # obj loss gain (*=img_size/320 if img_size != 320)
-=======
-       'obj': 52.0,  # obj loss gain (*=img_size/320 if img_size != 320)
->>>>>>> 9484e4f7
        'obj_pw': 1.0,  # obj BCELoss positive_weight
        'iou_t': 0.213,  # iou training threshold
        'lr0': 0.00261,  # initial learning rate (SGD=1E-3, Adam=9E-5)
@@ -184,14 +180,8 @@
                                   augment=True,
                                   hyp=hyp,  # augmentation hyperparameters
                                   rect=opt.rect,  # rectangular training
-<<<<<<< HEAD
                                   cache_labels=True,
                                   cache_images=opt.cache_images)
-=======
-                                  image_weights=opt.img_weights,
-                                  cache_labels=True if epochs > 10 else False,
-                                  cache_images=False if opt.prebias else opt.cache_images)
->>>>>>> 9484e4f7
 
     # Dataloader
     batch_size = min(batch_size, len(dataset))
@@ -202,7 +192,6 @@
                                              pin_memory=True,
                                              collate_fn=dataset.collate_fn)
 
-<<<<<<< HEAD
     # Testloader
     testloader = torch.utils.data.DataLoader(LoadImagesAndLabels(test_path, opt.img_size, batch_size * 2,
                                                                  hyp=hyp,
@@ -214,8 +203,6 @@
                                              pin_memory=True,
                                              collate_fn=dataset.collate_fn)
 
-=======
->>>>>>> 9484e4f7
     # Start training
     model.nc = nc  # attach number of classes to model
     model.arc = opt.arc  # attach yolo architecture
@@ -227,15 +214,10 @@
     # torch.autograd.set_detect_anomaly(True)
     results = (0, 0, 0, 0, 0, 0, 0)  # 'P', 'R', 'mAP', 'F1', 'val GIoU', 'val Objectness', 'val Classification'
     t0 = time.time()
-<<<<<<< HEAD
     torch_utils.model_info(model, report='summary')  # 'full' or 'summary'
     print('Using %g dataloader workers' % nw)
     print('Starting training for %g epochs...' % epochs)
     for epoch in range(start_epoch - 1 if opt.prebias else start_epoch, epochs):  # epoch ------------------------------
-=======
-    print('Starting %s for %g epochs...' % ('prebias' if opt.prebias else 'training', epochs))
-    for epoch in range(start_epoch, epochs):  # epoch ------------------------------------------------------------------
->>>>>>> 9484e4f7
         model.train()
         print(('\n' + '%10s' * 8) % ('Epoch', 'gpu_mem', 'GIoU', 'obj', 'cls', 'total', 'targets', 'img_size'))
 
@@ -331,7 +313,6 @@
         final_epoch = epoch + 1 == epochs
         if opt.prebias:
             print_model_biases(model)
-<<<<<<< HEAD
             continue
         elif not opt.notest or final_epoch:  # Calculate mAP
             is_coco = any([x in data for x in ['coco.data', 'coco2014.data', 'coco2017.data']]) and model.nc == 80
@@ -347,19 +328,6 @@
 
         # Update scheduler
         scheduler.step()
-=======
-        else:
-            # Calculate mAP (always test final epoch, skip first 10 if opt.nosave)
-            if not (opt.notest or (opt.nosave and epoch < 10)) or final_epoch:
-                with torch.no_grad():
-                    results, maps = test.test(cfg,
-                                              data,
-                                              batch_size=batch_size,
-                                              img_size=opt.img_size,
-                                              model=model,
-                                              conf_thres=0.001 if final_epoch and epoch > 0 else 0.1,  # 0.1 for speed
-                                              save_json=final_epoch and epoch > 0 and 'coco.data' in data)
->>>>>>> 9484e4f7
 
         # Write epoch results
         with open(results_file, 'a') as f:
@@ -409,17 +377,11 @@
         # end epoch ----------------------------------------------------------------------------------------------------
 
     # end training
-<<<<<<< HEAD
     n = opt.name
     if len(n):
         n = '_' + n if not n.isnumeric() else n
         fresults, flast, fbest = 'results%s.txt' % n, 'last%s.pt' % n, 'best%s.pt' % n
-        os.rename('results.txt', fresults)
-=======
-    if len(opt.name) and not opt.prebias:
-        fresults, flast, fbest = 'results%s.txt' % opt.name, 'last%s.pt' % opt.name, 'best%s.pt' % opt.name
         os.rename(results_file, os.path.join(os.environ['SM_MODEL_DIR'], fresults))
->>>>>>> 9484e4f7
         os.rename(wdir + 'last.pt', wdir + flast) if os.path.exists(wdir + 'last.pt') else None
         os.rename(wdir + 'best.pt', wdir + fbest) if os.path.exists(wdir + 'best.pt') else None
 
@@ -438,19 +400,11 @@
 
 if __name__ == '__main__':
     parser = argparse.ArgumentParser()
-<<<<<<< HEAD
     parser.add_argument('--epochs', type=int, default=273)  # 500200 batches at bs 16, 117263 COCO images = 273 epochs
     parser.add_argument('--batch-size', type=int, default=16)  # effective bs = batch_size * accumulate = 16 * 4 = 64
     parser.add_argument('--accumulate', type=int, default=4, help='batches to accumulate before optimizing')
-    parser.add_argument('--cfg', type=str, default='cfg/yolov3-spp.cfg', help='*.cfg path')
-    parser.add_argument('--data', type=str, default='data/coco2017.data', help='*.data path')
-=======
-    parser.add_argument('--epochs', type=int, default=273)  # 500200 batches at bs 16, 117263 images = 273 epochs
-    parser.add_argument('--batch-size', type=int, default=32)  # effective bs = batch_size * accumulate = 16 * 4 = 64
-    parser.add_argument('--accumulate', type=int, default=2, help='batches to accumulate before optimizing')
     parser.add_argument('--cfg', type=str, default=os.path.join(os.environ['SM_CHANNEL_CONFIG'], 'yolov3-container.cfg'), help='cfg file path')
     parser.add_argument('--data', type=str, default=os.path.join(os.environ['SM_CHANNEL_CONFIG'], 'container.data'), help='*.data file path')
->>>>>>> 9484e4f7
     parser.add_argument('--multi-scale', action='store_true', help='adjust (67% - 150%) img_size every 10 batches')
     parser.add_argument('--img-size', type=int, default=416, help='inference size (pixels)')
     parser.add_argument('--rect', action='store_true', help='rectangular training')
