import argparse
import time
import importlib
import math

import torch.distributed as dist
import torch.optim as optim
from torch.utils.data import DataLoader

import test  # Import test.py to get mAP after each epoch
from models import *
from utils.datasets import *
from utils.utils import *

# Initialize hyperparameters
hyp = {'k': 8.4875,  # loss multiple
       'xy': 0.079756,  # xy loss fraction
       'wh': 0.010461,  # wh loss fraction
       'cls': 0.02105,  # cls loss fraction
       'conf': 0.88873,  # conf loss fraction
       'iou_t': 0.1,  # iou target-anchor training threshold
       'lr0': 0.001,  # initial learning rate
       'lrf': -2.,  # final learning rate = lr0 * (10 ** lrf)
       'momentum': 0.9,  # SGD momentum
       'weight_decay': 0.0005,  # optimizer weight decay
       }


def train(
        cfg,
        data_cfg,
        img_size=416,
        resume=False,
        epochs=273,  # 500200 batches at bs 64, dataset length 117263
        batch_size=16,
        accumulate=1,
        multi_scale=False,
        freeze_backbone=False,
        num_workers=4,
<<<<<<< HEAD
        transfer=False,  # Transfer learning (train only YOLO layers)
        plot_visdom=False
=======
        transfer=False  # Transfer learning (train only YOLO layers)
>>>>>>> ddab3802
):
    init_seeds()
    weights = 'weights' + os.sep
    latest = weights + 'latest.pt'
    best = weights + 'best.pt'
    device = torch_utils.select_device()

    visdom = None
    vis = None
    iterationLossPlot = None
    epochLossPlot = None
    epochmAPPlot = None
    epochF1Plot = None
    
    if plot_visdom:
        visdom = importlib.import_module('visdom')
        vis = visdom.Visdom(port = 8097, env='TennisApp')
        iterationLossPlot = LineGraph(vis, lines = ["loss"], xlabel = "Iteration", ylabel = "Loss", title = "Last 50 Iterations - Total Loss", showlegend = False, display = 50)
        epochLossPlot = LineGraph(vis, lines = ["loss"], xlabel = "Epoch", ylabel = "Loss", title = "Epoch - Total Loss")
        epochmAPPlot = LineGraph(vis, lines = ["mAP"], xlabel = "Epoch", ylabel = "mAP", title = "Epoch - mAP")
        epochF1Plot = LineGraph(vis, lines = ["F1"], xlabel = "Epoch", ylabel = "F1", title = "Epoch - F1")        
    
    if multi_scale:
        img_size = 608  # initiate with maximum multi_scale size
        num_workers = 0  # bug https://github.com/ultralytics/yolov3/issues/174
    else:
        torch.backends.cudnn.benchmark = True  # unsuitable for multiscale

    # Configure run
    train_path = parse_data_cfg(data_cfg)['train']

    # Initialize model
    model = Darknet(cfg, img_size).to(device)

    # Optimizer
    optimizer = optim.SGD(model.parameters(), lr=hyp['lr0'], momentum=hyp['momentum'], weight_decay=hyp['weight_decay'])

    cutoff = -1  # backbone reaches to cutoff layer
    start_epoch = 0
    iteration = 0
    best_loss = float('inf')
    nf = int(model.module_defs[model.yolo_layers[0] - 1]['filters'])  # yolo layer size (i.e. 255)
    if resume:  # Load previously saved model
        if transfer:  # Transfer learning
            chkpt = torch.load(weights + 'yolov3-spp.pt', map_location=device)
            model.load_state_dict({k: v for k, v in chkpt['model'].items() if v.numel() > 1 and v.shape[0] != 255},
                                  strict=False)
            for p in model.parameters():
                p.requires_grad = True if p.shape[0] == nf else False

        else:  # resume from latest.pt
            chkpt = torch.load(latest, map_location=device)  # load checkpoint
            model.load_state_dict(chkpt['model'])

        start_epoch = chkpt['epoch'] + 1
        if chkpt['optimizer'] is not None:
            optimizer.load_state_dict(chkpt['optimizer'])
            best_loss = chkpt['best_loss']
        del chkpt

    else:  # Initialize model with backbone (optional)
        if '-tiny.cfg' in cfg:
            cutoff = load_darknet_weights(model, weights + 'yolov3-tiny.conv.15')
        else:
            cutoff = load_darknet_weights(model, weights + 'darknet53.conv.74')

    # Scheduler (reduce lr at epochs 218, 245, i.e. batches 400k, 450k)
    # lf = lambda x: 1 - x / epochs  # linear ramp to zero
    # lf = lambda x: 10 ** (-2 * x / epochs)  # exp ramp to lr0 * 1e-2
    lf = lambda x: 1 - 10 ** (-2 * (1 - x / epochs))  # inv exp ramp to lr0 * 1e-2
    scheduler = optim.lr_scheduler.LambdaLR(optimizer, lr_lambda=lf, last_epoch=start_epoch - 1)
    # scheduler = optim.lr_scheduler.MultiStepLR(optimizer, milestones=[218, 245], gamma=0.1, last_epoch=start_epoch - 1)

    # y = []
    # for epoch in range(epochs):
    #     scheduler.step()
    #     y.append(optimizer.param_groups[0]['lr'])
    # plt.plot(y)

    # Dataset
    dataset = LoadImagesAndLabels(train_path, img_size=img_size, augment=True)

    # Initialize distributed training
    if torch.cuda.device_count() > 1:
        dist.init_process_group(backend=opt.backend, init_method=opt.dist_url, world_size=opt.world_size, rank=opt.rank)
        model = torch.nn.parallel.DistributedDataParallel(model)
        sampler = torch.utils.data.distributed.DistributedSampler(dataset)
    else:
        sampler = None

    # Dataloader
    dataloader = DataLoader(dataset,
                            batch_size=batch_size,
                            num_workers=opt.num_workers,
                            shuffle=True,
                            pin_memory=True,
                            collate_fn=dataset.collate_fn,
                            sampler=sampler)

    # Mixed precision training https://github.com/NVIDIA/apex
    mixed_precision = False
    if mixed_precision:
        from apex import amp
        model, optimizer = amp.initialize(model, optimizer, opt_level='O1')

    # Start training
    t = time.time()
    model.hyp = hyp  # attach hyperparameters to model
    model_info(model)
    nb = len(dataloader)
    results = (0, 0, 0, 0, 0)  # P, R, mAP, F1, test_loss
    n_burnin = min(round(nb / 5 + 1), 1000)  # burn-in batches
    os.remove('train_batch0.jpg') if os.path.exists('train_batch0.jpg') else None
    os.remove('test_batch0.jpg') if os.path.exists('test_batch0.jpg') else None
    for epoch in range(start_epoch, epochs):
        model.train()
        if not plot_visdom:
            print(('\n%8s%12s' + '%10s' * 7) % ('Epoch', 'Batch', 'xy', 'wh', 'conf', 'cls', 'total', 'nTargets', 'time'))

        # Update scheduler
        scheduler.step()

        # Freeze backbone at epoch 0, unfreeze at epoch 1
        if freeze_backbone and epoch < 2:
            for name, p in model.named_parameters():
                if int(name.split('.')[1]) < cutoff:  # if layer < 75
                    p.requires_grad = False if epoch == 0 else True

        mloss = torch.zeros(5).to(device)  # mean losses
        for i, (imgs, targets, _, _) in enumerate(dataloader):
            imgs = imgs.to(device)
            targets = targets.to(device)
            nt = len(targets)
            # if nt == 0:  # if no targets continue
            #     continue

            # Plot images with bounding boxes
            if epoch == 0 and i == 0:
                plot_images(imgs=imgs, targets=targets, fname='train_batch0.jpg')

            # SGD burn-in
            if epoch == 0 and i <= n_burnin:
                lr = hyp['lr0'] * (i / n_burnin) ** 4
                for x in optimizer.param_groups:
                    x['lr'] = lr

            # Run model
            pred = model(imgs)

            # Compute loss
            loss, loss_items = compute_loss(pred, targets, model)

            # Compute gradient
            if mixed_precision:
                with amp.scale_loss(loss, optimizer) as scaled_loss:
                    scaled_loss.backward()
            else:
                loss.backward()

            # Accumulate gradient for x batches before optimizing
            if (i + 1) % accumulate == 0 or (i + 1) == nb:
                optimizer.step()
                optimizer.zero_grad()

            # Update running mean of tracked metrics
            mloss = (mloss * i + loss_items) / (i + 1)

            # Print batch results
            s = ('%8s%12s' + '%10.3g' * 7) % (
                '%g/%g' % (epoch, epochs - 1),
                '%g/%g' % (i, nb - 1), *mloss, nt, time.time() - t)
            t = time.time()

            if plot_visdom:
                iterationLossPlot.update("loss", x_value = int(iteration), y_value = float(mloss[4]))
            else:
                print(s)            
            
            # Multi-Scale training (320 - 608 pixels) every 10 batches
            if multi_scale and (i + 1) % 10 == 0:
                dataset.img_size = random.choice(range(10, 20)) * 32
                print('multi_scale img_size = %g' % dataset.img_size)

<<<<<<< HEAD
            iteration += 1
                
        # Calculate mAP
        with torch.no_grad():
            results = test.test(cfg, data_cfg, batch_size=batch_size, img_size=img_size, model=model, conf_thres=0.1)
=======
        # Calculate mAP (always test final epoch, skip first 5 if opt.nosave)
        if not (opt.notest or (opt.nosave and epoch < 5)) or epoch == epochs - 1:
            with torch.no_grad():
                results = test.test(cfg, data_cfg, batch_size=batch_size, img_size=img_size, model=model,
                                    conf_thres=0.1)
>>>>>>> ddab3802

        if plot_visdom:
            epochmAPPlot.update("mAP", x_value = int(epoch), y_value = float(results[2]) if not math.isnan(float(results[2])) else 0)
            epochF1Plot.update("F1", x_value = int(epoch), y_value = float(results[3]) if not math.isnan(float(results[3])) else 0)
            epochLossPlot.update("loss", x_value = int(epoch), y_value = float(results[4]) if not math.isnan(float(results[4])) else 0)
            
        # Write epoch results
        with open('results.txt', 'a') as file:
            file.write(s + '%11.3g' * 5 % results + '\n')  # P, R, mAP, F1, test_loss

        # Update best loss
        test_loss = results[4]
        if test_loss < best_loss:
            best_loss = test_loss

        # Save training results
        save = True and not opt.nosave
        if save:
            # Create checkpoint
            chkpt = {'epoch': epoch,
                     'best_loss': best_loss,
                     'model': model.module.state_dict() if type(
                         model) is nn.parallel.DistributedDataParallel else model.state_dict(),
                     'optimizer': optimizer.state_dict()}

            # Save latest checkpoint
            torch.save(chkpt, latest)

            # Save best checkpoint
            if best_loss == test_loss:
                torch.save(chkpt, best)

            # Save backup every 10 epochs (optional)
            if epoch > 0 and epoch % 10 == 0:
                torch.save(chkpt, weights + 'backup%g.pt' % epoch)

            # Delete checkpoint
            del chkpt

    return results


if __name__ == '__main__':
    parser = argparse.ArgumentParser()
    parser.add_argument('--epochs', type=int, default=273, help='number of epochs')
    parser.add_argument('--batch-size', type=int, default=16, help='size of each image batch')
    parser.add_argument('--accumulate', type=int, default=1, help='accumulate gradient x batches before optimizing')
    parser.add_argument('--cfg', type=str, default='cfg/yolov3-spp.cfg', help='cfg file path')
    parser.add_argument('--data-cfg', type=str, default='data/coco.data', help='coco.data file path')
    parser.add_argument('--multi-scale', action='store_true', help='random image sizes per batch 320 - 608')
    parser.add_argument('--img-size', type=int, default=416, help='pixels')
    parser.add_argument('--resume', action='store_true', help='resume training flag')
    parser.add_argument('--transfer', action='store_true', help='transfer learning flag')
    parser.add_argument('--num-workers', type=int, default=4, help='number of Pytorch DataLoader workers')
    parser.add_argument('--dist-url', default='tcp://127.0.0.1:9999', type=str, help='distributed training init method')
    parser.add_argument('--rank', default=0, type=int, help='distributed training node rank')
    parser.add_argument('--world-size', default=1, type=int, help='number of nodes for distributed training')
    parser.add_argument('--backend', default='nccl', type=str, help='distributed backend')
    parser.add_argument('--nosave', action='store_true', help='do not save training results')
<<<<<<< HEAD
    parser.add_argument('--visdom', action='store_true', help='Produce graphs using Visdom')
=======
    parser.add_argument('--notest', action='store_true', help='only test final epoch')
    parser.add_argument('--evolve', action='store_true', help='run hyperparameter evolution')
    parser.add_argument('--var', default=0, type=int, help='debug variable')
>>>>>>> ddab3802
    opt = parser.parse_args()
    print(opt, end='\n\n')

    if opt.evolve:
        opt.notest = True  # save time by only testing final epoch
        opt.nosave = True  # do not save checkpoints

    # Train
    results = train(
        opt.cfg,
        opt.data_cfg,
        img_size=opt.img_size,
        resume=opt.resume or opt.transfer,
        transfer=opt.transfer,
        epochs=opt.epochs,
        batch_size=opt.batch_size,
        accumulate=opt.accumulate,
        multi_scale=opt.multi_scale,
<<<<<<< HEAD
        num_workers=opt.num_workers,
        plot_visdom=opt.visdom,
    )
=======
        num_workers=opt.num_workers
    )

    # Evolve hyperparameters (optional)
    if opt.evolve:
        best_fitness = results[2]  # use mAP for fitness

        gen = 30  # generations to evolve
        for _ in range(gen):

            # Mutate hyperparameters
            old_hyp = hyp.copy()
            init_seeds(int(time.time()))
            for k in hyp.keys():
                x = (np.random.randn(1) * 0.3 + 1) ** 1.1  # plt.hist(x.ravel(), 100)
                hyp[k] = hyp[k] * float(x)  # vary by about 30% 1sigma

            # Normalize loss components (sum to 1)
            lcf = ['xy', 'wh', 'cls', 'conf']
            s = sum([v for k, v in hyp.items() if k in lcf])
            for k in lcf:
                hyp[k] /= s

            # Determine mutation fitness
            results = train(
                opt.cfg,
                opt.data_cfg,
                img_size=opt.img_size,
                resume=opt.resume or opt.transfer,
                transfer=opt.transfer,
                epochs=opt.epochs,
                batch_size=opt.batch_size,
                accumulate=opt.accumulate,
                multi_scale=opt.multi_scale,
                num_workers=opt.num_workers
            )
            mutation_fitness = results[2]

            # Write mutation results
            sr = '%11.3g' * 5 % results  # results string (P, R, mAP, F1, test_loss)
            sh = '%11.4g' * len(hyp) % tuple(hyp.values())  # hyp string
            print('Evolved hyperparams: %s\nEvolved fitness: %s' % (sh, sr))
            with open('evolve.txt', 'a') as f:
                f.write(sr + sh + '\n')

            # Update hyperparameters if fitness improved
            if mutation_fitness > best_fitness:
                # Fitness improved!
                print('Fitness improved!')
                best_fitness = mutation_fitness
            else:
                hyp = old_hyp.copy()  # reset hyp to
>>>>>>> ddab3802
<|MERGE_RESOLUTION|>--- conflicted
+++ resolved
@@ -37,12 +37,8 @@
         multi_scale=False,
         freeze_backbone=False,
         num_workers=4,
-<<<<<<< HEAD
         transfer=False,  # Transfer learning (train only YOLO layers)
         plot_visdom=False
-=======
-        transfer=False  # Transfer learning (train only YOLO layers)
->>>>>>> ddab3802
 ):
     init_seeds()
     weights = 'weights' + os.sep
@@ -226,19 +222,13 @@
                 dataset.img_size = random.choice(range(10, 20)) * 32
                 print('multi_scale img_size = %g' % dataset.img_size)
 
-<<<<<<< HEAD
             iteration += 1
                 
-        # Calculate mAP
-        with torch.no_grad():
-            results = test.test(cfg, data_cfg, batch_size=batch_size, img_size=img_size, model=model, conf_thres=0.1)
-=======
         # Calculate mAP (always test final epoch, skip first 5 if opt.nosave)
         if not (opt.notest or (opt.nosave and epoch < 5)) or epoch == epochs - 1:
             with torch.no_grad():
                 results = test.test(cfg, data_cfg, batch_size=batch_size, img_size=img_size, model=model,
                                     conf_thres=0.1)
->>>>>>> ddab3802
 
         if plot_visdom:
             epochmAPPlot.update("mAP", x_value = int(epoch), y_value = float(results[2]) if not math.isnan(float(results[2])) else 0)
@@ -298,13 +288,10 @@
     parser.add_argument('--world-size', default=1, type=int, help='number of nodes for distributed training')
     parser.add_argument('--backend', default='nccl', type=str, help='distributed backend')
     parser.add_argument('--nosave', action='store_true', help='do not save training results')
-<<<<<<< HEAD
-    parser.add_argument('--visdom', action='store_true', help='Produce graphs using Visdom')
-=======
     parser.add_argument('--notest', action='store_true', help='only test final epoch')
     parser.add_argument('--evolve', action='store_true', help='run hyperparameter evolution')
+    parser.add_argument('--visdom', action='store_true', help='Produce graphs using Visdom')
     parser.add_argument('--var', default=0, type=int, help='debug variable')
->>>>>>> ddab3802
     opt = parser.parse_args()
     print(opt, end='\n\n')
 
@@ -323,12 +310,8 @@
         batch_size=opt.batch_size,
         accumulate=opt.accumulate,
         multi_scale=opt.multi_scale,
-<<<<<<< HEAD
         num_workers=opt.num_workers,
         plot_visdom=opt.visdom,
-    )
-=======
-        num_workers=opt.num_workers
     )
 
     # Evolve hyperparameters (optional)
@@ -379,5 +362,4 @@
                 print('Fitness improved!')
                 best_fitness = mutation_fitness
             else:
-                hyp = old_hyp.copy()  # reset hyp to
->>>>>>> ddab3802
+                hyp = old_hyp.copy()  # reset hyp to