import argparse
import time
import importlib
import math

import torch.distributed as dist
import torch.optim as optim
from torch.utils.data import DataLoader

import test  # Import test.py to get mAP after each epoch
from models import *
from utils.datasets import *
from utils.utils import *

# Hyperparameters
# 0.861      0.956      0.936      0.897       1.51      10.39     0.1367    0.01057    0.01181     0.8409     0.1287   0.001028     -3.441     0.9127  0.0004841
hyp = {'k': 10.39,  # loss multiple
       'xy': 0.1367,  # xy loss fraction
       'wh': 0.01057,  # wh loss fraction
       'cls': 0.01181,  # cls loss fraction
       'conf': 0.8409,  # conf loss fraction
       'iou_t': 0.1287,  # iou target-anchor training threshold
       'lr0': 0.001028,  # initial learning rate
       'lrf': -3.441,  # final learning rate = lr0 * (10 ** lrf)
       'momentum': 0.9127,  # SGD momentum
       'weight_decay': 0.0004841,  # optimizer weight decay
       }


# 0.856       0.95      0.935      0.887        1.3      8.488     0.1081    0.01351    0.01351     0.8649        0.1      0.001         -3        0.9     0.0005
# hyp = {'k': 8.4875,  # loss multiple
#        'xy': 0.108108,  # xy loss fraction
#        'wh': 0.013514,  # wh loss fraction
#        'cls': 0.013514,  # cls loss fraction
#        'conf': 0.86486,  # conf loss fraction
#        'iou_t': 0.1,  # iou target-anchor training threshold
#        'lr0': 0.001,  # initial learning rate
#        'lrf': -3.,  # final learning rate = lr0 * (10 ** lrf)
#        'momentum': 0.9,  # SGD momentum
#        'weight_decay': 0.0005,  # optimizer weight decay
#        }


def train(
        cfg,
        data_cfg,
        img_size=416,
        resume=False,
        epochs=273,  # 500200 batches at bs 64, dataset length 117263
        batch_size=16,
        accumulate=1,
        multi_scale=False,
        freeze_backbone=False,
<<<<<<< HEAD
        num_workers=4,
        transfer=False,  # Transfer learning (train only YOLO layers)
        plot_visdom=False
=======
        transfer=False  # Transfer learning (train only YOLO layers)
>>>>>>> 0bac735c
):
    init_seeds()
    weights = 'weights' + os.sep
    latest = weights + 'latest.pt'
    best = weights + 'best.pt'
    device = torch_utils.select_device()

    visdom = None
    vis = None
    iterationLossPlot = None
    epochLossPlot = None
    epochmAPPlot = None
    epochF1Plot = None
    
    if plot_visdom:
        visdom = importlib.import_module('visdom')
        vis = visdom.Visdom(port = 8097, env='TennisApp')
        iterationLossPlot = LineGraph(vis, lines = ["loss"], xlabel = "Iteration", ylabel = "Loss", title = "Last 50 Iterations - Total Loss", showlegend = False, display = 50)
        epochLossPlot = LineGraph(vis, lines = ["loss"], xlabel = "Epoch", ylabel = "Loss", title = "Epoch - Total Loss")
        epochmAPPlot = LineGraph(vis, lines = ["mAP"], xlabel = "Epoch", ylabel = "mAP", title = "Epoch - mAP")
        epochF1Plot = LineGraph(vis, lines = ["F1"], xlabel = "Epoch", ylabel = "F1", title = "Epoch - F1")        
    
    if multi_scale:
        img_size = 608  # initiate with maximum multi_scale size
        opt.num_workers = 0  # bug https://github.com/ultralytics/yolov3/issues/174
    else:
        torch.backends.cudnn.benchmark = True  # unsuitable for multiscale

    # Configure run
    train_path = parse_data_cfg(data_cfg)['train']

    # Initialize model
    model = Darknet(cfg, img_size).to(device)

    # Optimizer
    optimizer = optim.SGD(model.parameters(), lr=hyp['lr0'], momentum=hyp['momentum'], weight_decay=hyp['weight_decay'])

    cutoff = -1  # backbone reaches to cutoff layer
    start_epoch = 0
    iteration = 0
    best_loss = float('inf')
    nf = int(model.module_defs[model.yolo_layers[0] - 1]['filters'])  # yolo layer size (i.e. 255)
    if resume:  # Load previously saved model
        if transfer:  # Transfer learning
            chkpt = torch.load(weights + 'yolov3-spp.pt', map_location=device)
            model.load_state_dict({k: v for k, v in chkpt['model'].items() if v.numel() > 1 and v.shape[0] != 255},
                                  strict=False)
            for p in model.parameters():
                p.requires_grad = True if p.shape[0] == nf else False

        else:  # resume from latest.pt
            chkpt = torch.load(latest, map_location=device)  # load checkpoint
            model.load_state_dict(chkpt['model'])

        start_epoch = chkpt['epoch'] + 1
        if chkpt['optimizer'] is not None:
            optimizer.load_state_dict(chkpt['optimizer'])
            best_loss = chkpt['best_loss']
        del chkpt

    else:  # Initialize model with backbone (optional)
        if '-tiny.cfg' in cfg:
            cutoff = load_darknet_weights(model, weights + 'yolov3-tiny.conv.15')
        else:
            cutoff = load_darknet_weights(model, weights + 'darknet53.conv.74')

    # Scheduler (reduce lr at epochs 218, 245, i.e. batches 400k, 450k)
    # lf = lambda x: 1 - x / epochs  # linear ramp to zero
    # lf = lambda x: 10 ** (-2 * x / epochs)  # exp ramp to lr0 * 1e-2
    lf = lambda x: 1 - 10 ** (hyp['lrf'] * (1 - x / epochs))  # inv exp ramp to lr0 * 1e-2
    scheduler = optim.lr_scheduler.LambdaLR(optimizer, lr_lambda=lf, last_epoch=start_epoch - 1)
    # scheduler = optim.lr_scheduler.MultiStepLR(optimizer,milestones=[218, 245],gamma=0.1,last_epoch=start_epoch - 1)

    # Plot lr schedule
    # y = []
    # for _ in range(epochs):
    #     scheduler.step()
    #     y.append(optimizer.param_groups[0]['lr'])
    # plt.plot(y)

    # Dataset
    dataset = LoadImagesAndLabels(train_path, img_size=img_size, augment=True)

    # Initialize distributed training
    if torch.cuda.device_count() > 1:
        dist.init_process_group(backend=opt.backend, init_method=opt.dist_url, world_size=opt.world_size, rank=opt.rank)
        model = torch.nn.parallel.DistributedDataParallel(model)
        sampler = torch.utils.data.distributed.DistributedSampler(dataset)
    else:
        sampler = None

    # Dataloader
    dataloader = DataLoader(dataset,
                            batch_size=batch_size,
                            num_workers=opt.num_workers,
                            shuffle=True,
                            pin_memory=True,
                            collate_fn=dataset.collate_fn,
                            sampler=sampler)

    # Mixed precision training https://github.com/NVIDIA/apex
    # install help: https://github.com/NVIDIA/apex/issues/259
    mixed_precision = False
    if mixed_precision:
        from apex import amp
        model, optimizer = amp.initialize(model, optimizer, opt_level='O1')

    # Start training
    t = time.time()
    model.hyp = hyp  # attach hyperparameters to model
    model_info(model)
    nb = len(dataloader)
    results = (0, 0, 0, 0, 0)  # P, R, mAP, F1, test_loss
    n_burnin = min(round(nb / 5 + 1), 1000)  # burn-in batches
    os.remove('train_batch0.jpg') if os.path.exists('train_batch0.jpg') else None
    os.remove('test_batch0.jpg') if os.path.exists('test_batch0.jpg') else None
    for epoch in range(start_epoch, epochs):
        model.train()
        if not plot_visdom:
            print(('\n%8s%12s' + '%10s' * 7) % ('Epoch', 'Batch', 'xy', 'wh', 'conf', 'cls', 'total', 'nTargets', 'time'))

        # Update scheduler
        scheduler.step()

        # Freeze backbone at epoch 0, unfreeze at epoch 1
        if freeze_backbone and epoch < 2:
            for name, p in model.named_parameters():
                if int(name.split('.')[1]) < cutoff:  # if layer < 75
                    p.requires_grad = False if epoch == 0 else True

        mloss = torch.zeros(5).to(device)  # mean losses
        for i, (imgs, targets, _, _) in enumerate(dataloader):
            imgs = imgs.to(device)
            targets = targets.to(device)
            nt = len(targets)
            # if nt == 0:  # if no targets continue
            #     continue

            # Plot images with bounding boxes
            if epoch == 0 and i == 0:
                plot_images(imgs=imgs, targets=targets, fname='train_batch0.jpg')

            # SGD burn-in
            if epoch == 0 and i <= n_burnin:
                lr = hyp['lr0'] * (i / n_burnin) ** 4
                for x in optimizer.param_groups:
                    x['lr'] = lr

            # Run model
            pred = model(imgs)

            # Compute loss
            loss, loss_items = compute_loss(pred, targets, model)
            if torch.isnan(loss):
                print('WARNING: nan loss detected, ending training')
                return results

            # Compute gradient
            if mixed_precision:
                with amp.scale_loss(loss, optimizer) as scaled_loss:
                    scaled_loss.backward()
            else:
                loss.backward()

            # Accumulate gradient for x batches before optimizing
            if (i + 1) % accumulate == 0 or (i + 1) == nb:
                optimizer.step()
                optimizer.zero_grad()

            # Update running mean of tracked metrics
            mloss = (mloss * i + loss_items) / (i + 1)

            # Print batch results
            s = ('%8s%12s' + '%10.3g' * 7) % (
                '%g/%g' % (epoch, epochs - 1),
                '%g/%g' % (i, nb - 1), *mloss, nt, time.time() - t)
            t = time.time()

            if plot_visdom:
                iterationLossPlot.update("loss", x_value = int(iteration), y_value = float(mloss[4]))
            else:
                print(s)            
            
            # Multi-Scale training (320 - 608 pixels) every 10 batches
            if multi_scale and (i + 1) % 10 == 0:
                dataset.img_size = random.choice(range(10, 20)) * 32
                print('multi_scale img_size = %g' % dataset.img_size)

            iteration += 1
                
        # Calculate mAP (always test final epoch, skip first 5 if opt.nosave)
        if not (opt.notest or (opt.nosave and epoch < 5)) or epoch == epochs - 1:
            with torch.no_grad():
                results = test.test(cfg, data_cfg, batch_size=batch_size, img_size=img_size, model=model,
                                    conf_thres=0.1)

        if plot_visdom:
            epochmAPPlot.update("mAP", x_value = int(epoch), y_value = float(results[2]) if not math.isnan(float(results[2])) else 0)
            epochF1Plot.update("F1", x_value = int(epoch), y_value = float(results[3]) if not math.isnan(float(results[3])) else 0)
            epochLossPlot.update("loss", x_value = int(epoch), y_value = float(results[4]) if not math.isnan(float(results[4])) else 0)
            
        # Write epoch results
        with open('results.txt', 'a') as file:
            file.write(s + '%11.3g' * 5 % results + '\n')  # P, R, mAP, F1, test_loss

        # Update best loss
        test_loss = results[4]
        if test_loss < best_loss:
            best_loss = test_loss

        # Save training results
        save = True and not opt.nosave
        if save:
            # Create checkpoint
            chkpt = {'epoch': epoch,
                     'best_loss': best_loss,
                     'model': model.module.state_dict() if type(
                         model) is nn.parallel.DistributedDataParallel else model.state_dict(),
                     'optimizer': optimizer.state_dict()}

            # Save latest checkpoint
            torch.save(chkpt, latest)

            # Save best checkpoint
            if best_loss == test_loss:
                torch.save(chkpt, best)

            # Save backup every 10 epochs (optional)
            if epoch > 0 and epoch % 10 == 0:
                torch.save(chkpt, weights + 'backup%g.pt' % epoch)

            # Delete checkpoint
            del chkpt

    return results


def print_mutation(hyp, results):
    # Write mutation results
    a = '%11s' * len(hyp) % tuple(hyp.keys())  # hyperparam keys
    b = '%11.4g' * len(hyp) % tuple(hyp.values())  # hyperparam values
    c = '%11.3g' * len(results) % results  # results (P, R, mAP, F1, test_loss)
    print('\n%s\n%s\nEvolved fitness: %s\n' % (a, b, c))
    with open('evolve.txt', 'a') as f:
        f.write(c + b + '\n')


if __name__ == '__main__':
    parser = argparse.ArgumentParser()
    parser.add_argument('--epochs', type=int, default=273, help='number of epochs')
    parser.add_argument('--batch-size', type=int, default=16, help='size of each image batch')
    parser.add_argument('--accumulate', type=int, default=1, help='accumulate gradient x batches before optimizing')
    parser.add_argument('--cfg', type=str, default='cfg/yolov3-spp.cfg', help='cfg file path')
    parser.add_argument('--data-cfg', type=str, default='data/coco.data', help='coco.data file path')
    parser.add_argument('--multi-scale', action='store_true', help='random image sizes per batch 320 - 608')
    parser.add_argument('--img-size', type=int, default=416, help='pixels')
    parser.add_argument('--resume', action='store_true', help='resume training flag')
    parser.add_argument('--transfer', action='store_true', help='transfer learning flag')
    parser.add_argument('--num-workers', type=int, default=4, help='number of Pytorch DataLoader workers')
    parser.add_argument('--dist-url', default='tcp://127.0.0.1:9999', type=str, help='distributed training init method')
    parser.add_argument('--rank', default=0, type=int, help='distributed training node rank')
    parser.add_argument('--world-size', default=1, type=int, help='number of nodes for distributed training')
    parser.add_argument('--backend', default='nccl', type=str, help='distributed backend')
    parser.add_argument('--nosave', action='store_true', help='do not save training results')
    parser.add_argument('--notest', action='store_true', help='only test final epoch')
    parser.add_argument('--evolve', action='store_true', help='run hyperparameter evolution')
    parser.add_argument('--visdom', action='store_true', help='Produce graphs using Visdom')
    parser.add_argument('--var', default=0, type=int, help='debug variable')
    opt = parser.parse_args()
    print(opt, end='\n\n')

    if opt.evolve:
        opt.notest = True  # save time by only testing final epoch
        opt.nosave = True  # do not save checkpoints

    # Train
    results = train(
        opt.cfg,
        opt.data_cfg,
        img_size=opt.img_size,
        resume=opt.resume or opt.transfer,
        transfer=opt.transfer,
        epochs=opt.epochs,
        batch_size=opt.batch_size,
        accumulate=opt.accumulate,
        multi_scale=opt.multi_scale,
<<<<<<< HEAD
        num_workers=opt.num_workers,
        plot_visdom=opt.visdom,
=======
>>>>>>> 0bac735c
    )

    # Evolve hyperparameters (optional)
    if opt.evolve:
        best_fitness = results[2]  # use mAP for fitness

        # Write mutation results
        print_mutation(hyp, results)

        gen = 50  # generations to evolve
        for _ in range(gen):

            # Mutate hyperparameters
            old_hyp = hyp.copy()
            init_seeds(seed=int(time.time()))
            s = [.2, .2, .2, .2, .2, .3, .2, .2, .02, .3]
            for i, k in enumerate(hyp.keys()):
                x = (np.random.randn(1) * s[i] + 1) ** 1.1  # plt.hist(x.ravel(), 100)
                hyp[k] = hyp[k] * float(x)  # vary by about 30% 1sigma

            # Apply limits
            hyp['iou_t'] = np.clip(hyp['iou_t'], 0, 0.90)
            hyp['momentum'] = np.clip(hyp['momentum'], 0.8, 0.95)
            hyp['weight_decay'] = np.clip(hyp['weight_decay'], 0, 0.01)

            # Normalize loss components (sum to 1)
            lcf = ['xy', 'wh', 'cls', 'conf']
            s = sum([v for k, v in hyp.items() if k in lcf])
            for k in lcf:
                hyp[k] /= s

            # Determine mutation fitness
            results = train(
                opt.cfg,
                opt.data_cfg,
                img_size=opt.img_size,
                resume=opt.resume or opt.transfer,
                transfer=opt.transfer,
                epochs=opt.epochs,
                batch_size=opt.batch_size,
                accumulate=opt.accumulate,
                multi_scale=opt.multi_scale,
            )
            mutation_fitness = results[2]

            # Write mutation results
            print_mutation(hyp, results)

            # Update hyperparameters if fitness improved
            if mutation_fitness > best_fitness:
                # Fitness improved!
                print('Fitness improved!')
                best_fitness = mutation_fitness
            else:
                hyp = old_hyp.copy()  # reset hyp to

            # # Plot results
            # import numpy as np
            # import matplotlib.pyplot as plt
            #
            # a = np.loadtxt('evolve.txt')
            # x = a[:, 3]
            # fig = plt.figure(figsize=(14, 7))
            # for i in range(1, 10):
            #     plt.subplot(2, 5, i)
            #     plt.plot(x, a[:, i + 5], '.')<|MERGE_RESOLUTION|>--- conflicted
+++ resolved
@@ -51,13 +51,8 @@
         accumulate=1,
         multi_scale=False,
         freeze_backbone=False,
-<<<<<<< HEAD
-        num_workers=4,
         transfer=False,  # Transfer learning (train only YOLO layers)
         plot_visdom=False
-=======
-        transfer=False  # Transfer learning (train only YOLO layers)
->>>>>>> 0bac735c
 ):
     init_seeds()
     weights = 'weights' + os.sep
@@ -344,11 +339,7 @@
         batch_size=opt.batch_size,
         accumulate=opt.accumulate,
         multi_scale=opt.multi_scale,
-<<<<<<< HEAD
-        num_workers=opt.num_workers,
-        plot_visdom=opt.visdom,
-=======
->>>>>>> 0bac735c
+        plot_visdom=opt.visdom
     )
 
     # Evolve hyperparameters (optional)
